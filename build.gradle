/*
 * Copyright 2019 Amazon.com, Inc. or its affiliates. All Rights Reserved.
 *
 * Licensed under the Apache License, Version 2.0 (the "License").
 * You may not use this file except in compliance with the License.
 * A copy of the License is located at
 *
 * http://www.apache.org/licenses/LICENSE-2.0
 *
 * or in the "license" file accompanying this file. This file is distributed
 * on an "AS IS" BASIS, WITHOUT WARRANTIES OR CONDITIONS OF ANY KIND, either
 * express or implied. See the License for the specific language governing
 * permissions and limitations under the License.
 */

buildscript {
    ext {
        es_version = System.getProperty("es.version", "7.0.1")
        kotlin_version = System.getProperty("kotlin.version", "1.3.31")
    }

    repositories {
        mavenCentral()
        maven { url "https://plugins.gradle.org/m2/" }
<<<<<<< HEAD
=======
        jcenter()
        // TODO: remove mavenLocal once notification is published to maven
        mavenLocal()
>>>>>>> bc0b430e
    }

    dependencies {
        classpath "org.elasticsearch.gradle:build-tools:${es_version}"
        classpath "org.jetbrains.kotlin:kotlin-gradle-plugin:${kotlin_version}"
    }
}

plugins {
    id 'java-library'
    id 'idea'
    id 'org.jetbrains.kotlin.jvm' version '1.3.31'
    id "org.jetbrains.kotlin.plugin.allopen" version "1.3.31"
    id "io.gitlab.arturbosch.detekt" version "1.0.0-RC15"
    id 'jacoco'
}

apply plugin: 'elasticsearch.esplugin'
apply from: 'build-tools/esplugin-coverage.gradle'

jacoco {
    toolVersion = "0.8.4"
    tasks.withType(Test) {
        jacoco { append = false }
    }
    // For some reason this dependency isn't getting setup automatically by the jacoco plugin
    tasks.withType(JacocoReport) {
        dependsOn tasks.withType(Test)
    }
}

check.dependsOn jacocoTestReport

esplugin {
    name 'opendistro-index-state-management'
    description 'Open Distro Index State Management Plugin'
    classname 'com.amazon.opendistroforelasticsearch.indexstatemanagement.IndexStateManagementPlugin'
    extendedPlugins = ['opendistro-job-scheduler']
}

allOpen {
    annotation("com.amazon.opendistroforelasticsearch.indexstatemanagement.util.OpenForTesting")
}

configurations {
    ktlint
}

detekt {
    config = files("detekt.yml")
    buildUponDefaultConfig = true
}

configurations.all {
    if (it.state != Configuration.State.UNRESOLVED) return
    resolutionStrategy {
        force "commons-logging:commons-logging:${versions.commonslogging}"
        force "org.apache.httpcomponents:httpcore:${versions.httpcore}"
        force "commons-codec:commons-codec:${versions.commonscodec}"
    }
}

dependencies {
    compileOnly "org.elasticsearch:elasticsearch:${es_version}"
    compileOnly "com.amazon.opendistroforelasticsearch:opendistro-job-scheduler-spi:1.0.0.1"
    compile "org.jetbrains.kotlin:kotlin-stdlib:${kotlin_version}"
    compile "org.jetbrains.kotlin:kotlin-stdlib-common:${kotlin_version}"
    compile 'org.jetbrains.kotlinx:kotlinx-coroutines-core:1.2.1'
    compile "org.jetbrains:annotations:13.0"
    compile "com.amazon.opendistroforelasticsearch:notification:1.0.0.0"
    // alerting-notification transitive dependencies
    compile "org.apache.httpcomponents:httpcore:4.4.5"
    compile "org.apache.httpcomponents:httpclient:4.5.7"
    compile "commons-logging:commons-logging:1.2"
    compile "commons-codec:commons-codec:1.11"



    testCompile "org.elasticsearch.test:framework:${es_version}"
    testCompile "org.jetbrains.kotlin:kotlin-test:${kotlin_version}"

    ktlint "com.pinterest:ktlint:0.33.0"
}

<<<<<<< HEAD
=======
repositories {
    mavenCentral()
    jcenter()
    // TODO: remove mavenLocal once notification is published to maven
    mavenLocal()
}

>>>>>>> bc0b430e
ext {
    projectSubstitutions = [:]
    opendistroVersion = '1.0.0'
    licenseFile = rootProject.file('LICENSE')
    noticeFile = rootProject.file('NOTICE')
}

group = "com.amazon.opendistroforelasticsearch"
version = "${opendistroVersion}.0"
plugins.withId('java') {
    sourceCompatibility = targetCompatibility = "1.8"
}
plugins.withId('org.jetbrains.kotlin.jvm') {
    compileKotlin.kotlinOptions.jvmTarget = compileTestKotlin.kotlinOptions.jvmTarget = "1.8"
}

javadoc.enabled = false // turn off javadoc as it barfs on Kotlin code
licenseHeaders.enabled = true
dependencyLicenses.enabled = false
thirdPartyAudit.enabled = false

def es_tmp_dir = rootProject.file('build/private/es_tmp').absoluteFile
es_tmp_dir.mkdirs()

test {
    systemProperty 'tests.security.manager', 'false'
}

integTestRunner {
    systemProperty 'tests.security.manager', 'false'
    systemProperty 'java.io.tmpdir', es_tmp_dir.absolutePath
    // Tell the test JVM if the cluster JVM is running under a debugger so that tests can use longer timeouts for
    // requests. The 'doFirst' delays reading the debug setting on the cluster till execution time.
    doFirst { systemProperty 'cluster.debug', integTestCluster.debug }

    // The --debug-jvm command-line option makes the cluster debuggable; this makes the tests debuggable
    if (System.getProperty("test.debug") != null) {
        jvmArgs '-agentlib:jdwp=transport=dt_socket,server=y,suspend=y,address=*:5005'
    }
}

integTestCluster {
    distribution = "oss-zip"
    // Temporary until job-scheduler is published to Maven
    setupCommand('installPlugin', 'bin/elasticsearch-plugin', 'install',
            "file://${fileTree("src/test/resources/job-scheduler").getSingleFile().absolutePath}")
}


run {
    distribution = "oss-zip"
    // Temporary until job-scheduler is published to Maven
    setupCommand('installPlugin', 'bin/elasticsearch-plugin', 'install',
            "file://${fileTree("src/test/resources/job-scheduler").getSingleFile().absolutePath}")
}

afterEvaluate {
    project.tasks.getByName("run#installOpendistroForElasticsearchIndexStateManagementPlugin").dependsOn("run#installPlugin")
    project.tasks.getByName("run#installPlugin").dependsOn.remove(project.tasks.getByName("run#installOpendistroForElasticsearchIndexStateManagementPlugin"))
    project.tasks.getByName("run#installPlugin").dependsOn("run#copyPlugins")
    project.tasks.getByName("run#start").dependsOn.remove(project.tasks.getByName("run#installPlugin"))
    project.tasks.getByName("run#start").dependsOn("run#installOpendistroForElasticsearchIndexStateManagementPlugin")
}

tasks.whenTaskAdded { task ->
    if (task.name == "integTestCluster#wait") {
        project.tasks.getByName("integTestCluster#installOpendistroForElasticsearchIndexStateManagementPlugin").dependsOn("integTestCluster#installPlugin")
        project.tasks.getByName("integTestCluster#installPlugin").dependsOn.remove(project.tasks.getByName("integTestCluster#installOpendistroForElasticsearchIndexStateManagementPlugin"))
        project.tasks.getByName("integTestCluster#installPlugin").dependsOn("integTestCluster#copyPlugins")
        project.tasks.getByName("integTestCluster#start").dependsOn.remove(project.tasks.getByName("integTestCluster#installPlugin"))
        project.tasks.getByName("integTestCluster#start").dependsOn("integTestCluster#installOpendistroForElasticsearchIndexStateManagementPlugin")
    }
}

task ktlint(type: JavaExec, group: "verification") {
    description = "Check Kotlin code style."
    main = "com.pinterest.ktlint.Main"
    classpath = configurations.ktlint
    args "src/**/*.kt"
    // to generate report in checkstyle format prepend following args:
    // "--reporter=plain", "--reporter=checkstyle,output=${buildDir}/ktlint.xml"
    // see https://github.com/pinterest/ktlint#usage for more
}
check.dependsOn ktlint

task ktlintFormat(type: JavaExec, group: "formatting") {
    description = "Fix Kotlin code style deviations."
    main = "com.pinterest.ktlint.Main"
    classpath = configurations.ktlint
    args "-F", "src/**/*.kt"
}<|MERGE_RESOLUTION|>--- conflicted
+++ resolved
@@ -22,12 +22,8 @@
     repositories {
         mavenCentral()
         maven { url "https://plugins.gradle.org/m2/" }
-<<<<<<< HEAD
-=======
-        jcenter()
         // TODO: remove mavenLocal once notification is published to maven
         mavenLocal()
->>>>>>> bc0b430e
     }
 
     dependencies {
@@ -112,16 +108,6 @@
     ktlint "com.pinterest:ktlint:0.33.0"
 }
 
-<<<<<<< HEAD
-=======
-repositories {
-    mavenCentral()
-    jcenter()
-    // TODO: remove mavenLocal once notification is published to maven
-    mavenLocal()
-}
-
->>>>>>> bc0b430e
 ext {
     projectSubstitutions = [:]
     opendistroVersion = '1.0.0'
