--- conflicted
+++ resolved
@@ -31,14 +31,11 @@
 import com.amazon.opendistroforelasticsearch.indexmanagement.indexstatemanagement.resthandler.RestRemovePolicyAction
 import com.amazon.opendistroforelasticsearch.indexmanagement.indexstatemanagement.resthandler.RestRetryFailedManagedIndexAction
 import com.amazon.opendistroforelasticsearch.indexmanagement.indexstatemanagement.settings.ManagedIndexSettings
-<<<<<<< HEAD
 import com.amazon.opendistroforelasticsearch.indexmanagement.indexstatemanagement.transport.action.removepolicy.RemovePolicyAction
 import com.amazon.opendistroforelasticsearch.indexmanagement.indexstatemanagement.transport.action.removepolicy.TransportRemovePolicyAction
-=======
 import com.amazon.opendistroforelasticsearch.indexmanagement.refreshanalyzer.RefreshSearchAnalyzerAction
 import com.amazon.opendistroforelasticsearch.indexmanagement.refreshanalyzer.RestRefreshSearchAnalyzerAction
 import com.amazon.opendistroforelasticsearch.indexmanagement.refreshanalyzer.TransportRefreshSearchAnalyzerAction
->>>>>>> caf90d04
 import com.amazon.opendistroforelasticsearch.jobscheduler.spi.JobSchedulerExtension
 import com.amazon.opendistroforelasticsearch.jobscheduler.spi.ScheduledJobParser
 import com.amazon.opendistroforelasticsearch.jobscheduler.spi.ScheduledJobRunner
@@ -196,19 +193,9 @@
 
     override fun getActions(): List<ActionPlugin.ActionHandler<out ActionRequest, out ActionResponse>> {
         return listOf(
-<<<<<<< HEAD
             ActionPlugin.ActionHandler(UpdateManagedIndexMetaDataAction.INSTANCE, TransportUpdateManagedIndexMetaDataAction::class.java),
-            ActionPlugin.ActionHandler(RemovePolicyAction.INSTANCE, TransportRemovePolicyAction::class.java)
-=======
-            ActionPlugin.ActionHandler(
-                UpdateManagedIndexMetaDataAction.INSTANCE,
-                TransportUpdateManagedIndexMetaDataAction::class.java
-            ),
-            ActionPlugin.ActionHandler(
-                RefreshSearchAnalyzerAction.INSTANCE,
-                TransportRefreshSearchAnalyzerAction::class.java
-            )
->>>>>>> caf90d04
+            ActionPlugin.ActionHandler(RemovePolicyAction.INSTANCE, TransportRemovePolicyAction::class.java),
+            ActionPlugin.ActionHandler(RefreshSearchAnalyzerAction.INSTANCE, TransportRefreshSearchAnalyzerAction::class.java)
         )
     }
 }