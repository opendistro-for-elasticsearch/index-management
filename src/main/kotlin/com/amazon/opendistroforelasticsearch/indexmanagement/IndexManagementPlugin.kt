--- conflicted
+++ resolved
@@ -224,17 +224,6 @@
     ): Collection<Any> {
         val settings = environment.settings()
         this.clusterService = clusterService
-<<<<<<< HEAD
-
-=======
-        val managedIndexRunner = ManagedIndexRunner
-            .registerClient(client)
-            .registerClusterService(clusterService)
-            .registerNamedXContentRegistry(xContentRegistry)
-            .registerScriptService(scriptService)
-            .registerSettings(settings)
-            .registerConsumers() // registerConsumers must happen after registerSettings/clusterService
->>>>>>> 91a457de
         val rollupRunner = RollupRunner
             .registerClient(client)
             .registerClusterService(clusterService)
@@ -267,7 +256,6 @@
             .registerNamedXContentRegistry(xContentRegistry)
             .registerScriptService(scriptService)
             .registerSettings(settings)
-            .registerThreadPool(threadPool)
             .registerConsumers() // registerConsumers must happen after registerSettings/clusterService
             .registerHistoryIndex(indexStateManagementHistory)
             .registerSkipFlag(skipFlag)
