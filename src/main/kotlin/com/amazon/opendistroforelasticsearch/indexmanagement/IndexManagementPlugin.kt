/*
 * Copyright 2019 Amazon.com, Inc. or its affiliates. All Rights Reserved.
 *
 * Licensed under the Apache License, Version 2.0 (the "License").
 * You may not use this file except in compliance with the License.
 * A copy of the License is located at
 *
 * http://www.apache.org/licenses/LICENSE-2.0
 *
 * or in the "license" file accompanying this file. This file is distributed
 * on an "AS IS" BASIS, WITHOUT WARRANTIES OR CONDITIONS OF ANY KIND, either
 * express or implied. See the License for the specific language governing
 * permissions and limitations under the License.
 */

package com.amazon.opendistroforelasticsearch.indexmanagement

import com.amazon.opendistroforelasticsearch.indexmanagement.indexstatemanagement.IndexStateManagementHistory
import com.amazon.opendistroforelasticsearch.indexmanagement.indexstatemanagement.ManagedIndexCoordinator
import com.amazon.opendistroforelasticsearch.indexmanagement.indexstatemanagement.ManagedIndexRunner
import com.amazon.opendistroforelasticsearch.indexmanagement.indexstatemanagement.model.ManagedIndexConfig
import com.amazon.opendistroforelasticsearch.indexmanagement.indexstatemanagement.model.Policy
import com.amazon.opendistroforelasticsearch.indexmanagement.indexstatemanagement.resthandler.RestAddPolicyAction
import com.amazon.opendistroforelasticsearch.indexmanagement.indexstatemanagement.resthandler.RestChangePolicyAction
import com.amazon.opendistroforelasticsearch.indexmanagement.indexstatemanagement.resthandler.RestDeletePolicyAction
import com.amazon.opendistroforelasticsearch.indexmanagement.indexstatemanagement.resthandler.RestExplainAction
import com.amazon.opendistroforelasticsearch.indexmanagement.indexstatemanagement.resthandler.RestGetPolicyAction
import com.amazon.opendistroforelasticsearch.indexmanagement.indexstatemanagement.resthandler.RestIndexPolicyAction
import com.amazon.opendistroforelasticsearch.indexmanagement.indexstatemanagement.resthandler.RestRemovePolicyAction
import com.amazon.opendistroforelasticsearch.indexmanagement.indexstatemanagement.resthandler.RestRetryFailedManagedIndexAction
import com.amazon.opendistroforelasticsearch.indexmanagement.indexstatemanagement.settings.ManagedIndexSettings
import com.amazon.opendistroforelasticsearch.indexmanagement.indexstatemanagement.transport.action.addpolicy.AddPolicyAction
import com.amazon.opendistroforelasticsearch.indexmanagement.indexstatemanagement.transport.action.addpolicy.TransportAddPolicyAction
import com.amazon.opendistroforelasticsearch.indexmanagement.indexstatemanagement.transport.action.changepolicy.ChangePolicyAction
import com.amazon.opendistroforelasticsearch.indexmanagement.indexstatemanagement.transport.action.changepolicy.TransportChangePolicyAction
import com.amazon.opendistroforelasticsearch.indexmanagement.indexstatemanagement.transport.action.deletepolicy.DeletePolicyAction
import com.amazon.opendistroforelasticsearch.indexmanagement.indexstatemanagement.transport.action.deletepolicy.TransportDeletePolicyAction
import com.amazon.opendistroforelasticsearch.indexmanagement.indexstatemanagement.transport.action.explain.ExplainAction
import com.amazon.opendistroforelasticsearch.indexmanagement.indexstatemanagement.transport.action.explain.TransportExplainAction
import com.amazon.opendistroforelasticsearch.indexmanagement.indexstatemanagement.transport.action.getpolicy.GetPoliciesAction
import com.amazon.opendistroforelasticsearch.indexmanagement.indexstatemanagement.transport.action.getpolicy.GetPolicyAction
import com.amazon.opendistroforelasticsearch.indexmanagement.indexstatemanagement.transport.action.getpolicy.TransportGetPoliciesAction
import com.amazon.opendistroforelasticsearch.indexmanagement.indexstatemanagement.transport.action.getpolicy.TransportGetPolicyAction
import com.amazon.opendistroforelasticsearch.indexmanagement.indexstatemanagement.transport.action.indexpolicy.IndexPolicyAction
import com.amazon.opendistroforelasticsearch.indexmanagement.indexstatemanagement.transport.action.indexpolicy.TransportIndexPolicyAction
import com.amazon.opendistroforelasticsearch.indexmanagement.indexstatemanagement.transport.action.removepolicy.RemovePolicyAction
import com.amazon.opendistroforelasticsearch.indexmanagement.indexstatemanagement.transport.action.removepolicy.TransportRemovePolicyAction
import com.amazon.opendistroforelasticsearch.indexmanagement.indexstatemanagement.transport.action.retryfailedmanagedindex.RetryFailedManagedIndexAction
import com.amazon.opendistroforelasticsearch.indexmanagement.indexstatemanagement.transport.action.retryfailedmanagedindex.TransportRetryFailedManagedIndexAction
import com.amazon.opendistroforelasticsearch.indexmanagement.indexstatemanagement.transport.action.updateindexmetadata.TransportUpdateManagedIndexMetaDataAction
import com.amazon.opendistroforelasticsearch.indexmanagement.indexstatemanagement.transport.action.updateindexmetadata.UpdateManagedIndexMetaDataAction
import com.amazon.opendistroforelasticsearch.indexmanagement.refreshanalyzer.RefreshSearchAnalyzerAction
import com.amazon.opendistroforelasticsearch.indexmanagement.refreshanalyzer.RestRefreshSearchAnalyzerAction
import com.amazon.opendistroforelasticsearch.indexmanagement.refreshanalyzer.TransportRefreshSearchAnalyzerAction
import com.amazon.opendistroforelasticsearch.indexmanagement.rollup.RollupIndexer
import com.amazon.opendistroforelasticsearch.indexmanagement.rollup.RollupMapperService
import com.amazon.opendistroforelasticsearch.indexmanagement.rollup.RollupMetadataService
import com.amazon.opendistroforelasticsearch.indexmanagement.rollup.RollupRunner
import com.amazon.opendistroforelasticsearch.indexmanagement.rollup.RollupSearchService
import com.amazon.opendistroforelasticsearch.indexmanagement.rollup.action.delete.DeleteRollupAction
import com.amazon.opendistroforelasticsearch.indexmanagement.rollup.action.delete.TransportDeleteRollupAction
import com.amazon.opendistroforelasticsearch.indexmanagement.rollup.action.explain.ExplainRollupAction
import com.amazon.opendistroforelasticsearch.indexmanagement.rollup.action.explain.TransportExplainRollupAction
import com.amazon.opendistroforelasticsearch.indexmanagement.rollup.action.get.GetRollupAction
import com.amazon.opendistroforelasticsearch.indexmanagement.rollup.action.get.GetRollupsAction
import com.amazon.opendistroforelasticsearch.indexmanagement.rollup.action.get.TransportGetRollupAction
import com.amazon.opendistroforelasticsearch.indexmanagement.rollup.action.get.TransportGetRollupsAction
import com.amazon.opendistroforelasticsearch.indexmanagement.rollup.action.index.IndexRollupAction
import com.amazon.opendistroforelasticsearch.indexmanagement.rollup.action.index.TransportIndexRollupAction
import com.amazon.opendistroforelasticsearch.indexmanagement.rollup.action.mapping.TransportUpdateRollupMappingAction
import com.amazon.opendistroforelasticsearch.indexmanagement.rollup.action.mapping.UpdateRollupMappingAction
import com.amazon.opendistroforelasticsearch.indexmanagement.rollup.action.start.StartRollupAction
import com.amazon.opendistroforelasticsearch.indexmanagement.rollup.action.start.TransportStartRollupAction
import com.amazon.opendistroforelasticsearch.indexmanagement.rollup.action.stop.StopRollupAction
import com.amazon.opendistroforelasticsearch.indexmanagement.rollup.action.stop.TransportStopRollupAction
import com.amazon.opendistroforelasticsearch.indexmanagement.rollup.actionfilter.FieldCapsFilter
import com.amazon.opendistroforelasticsearch.indexmanagement.rollup.interceptor.RollupInterceptor
import com.amazon.opendistroforelasticsearch.indexmanagement.rollup.model.Rollup
import com.amazon.opendistroforelasticsearch.indexmanagement.rollup.model.RollupMetadata
import com.amazon.opendistroforelasticsearch.indexmanagement.rollup.resthandler.RestDeleteRollupAction
import com.amazon.opendistroforelasticsearch.indexmanagement.rollup.resthandler.RestExplainRollupAction
import com.amazon.opendistroforelasticsearch.indexmanagement.rollup.resthandler.RestGetRollupAction
import com.amazon.opendistroforelasticsearch.indexmanagement.rollup.resthandler.RestIndexRollupAction
import com.amazon.opendistroforelasticsearch.indexmanagement.rollup.resthandler.RestStartRollupAction
import com.amazon.opendistroforelasticsearch.indexmanagement.rollup.resthandler.RestStopRollupAction
import com.amazon.opendistroforelasticsearch.indexmanagement.rollup.settings.RollupSettings
import com.amazon.opendistroforelasticsearch.indexmanagement.transform.TransformRunner
import com.amazon.opendistroforelasticsearch.indexmanagement.transform.action.delete.DeleteTransformsAction
import com.amazon.opendistroforelasticsearch.indexmanagement.transform.action.delete.TransportDeleteTransformsAction
import com.amazon.opendistroforelasticsearch.indexmanagement.transform.action.explain.ExplainTransformAction
import com.amazon.opendistroforelasticsearch.indexmanagement.transform.action.explain.TransportExplainTransformAction
import com.amazon.opendistroforelasticsearch.indexmanagement.transform.action.get.GetTransformAction
import com.amazon.opendistroforelasticsearch.indexmanagement.transform.action.get.GetTransformsAction
import com.amazon.opendistroforelasticsearch.indexmanagement.transform.action.get.TransportGetTransformAction
import com.amazon.opendistroforelasticsearch.indexmanagement.transform.action.get.TransportGetTransformsAction
import com.amazon.opendistroforelasticsearch.indexmanagement.transform.action.index.IndexTransformAction
import com.amazon.opendistroforelasticsearch.indexmanagement.transform.action.index.TransportIndexTransformAction
import com.amazon.opendistroforelasticsearch.indexmanagement.transform.action.preview.PreviewTransformAction
import com.amazon.opendistroforelasticsearch.indexmanagement.transform.action.preview.TransportPreviewTransformAction
import com.amazon.opendistroforelasticsearch.indexmanagement.transform.model.Transform
import com.amazon.opendistroforelasticsearch.indexmanagement.transform.model.TransformMetadata
import com.amazon.opendistroforelasticsearch.indexmanagement.transform.resthandler.RestDeleteTransformAction
import com.amazon.opendistroforelasticsearch.indexmanagement.transform.resthandler.RestExplainTransformAction
import com.amazon.opendistroforelasticsearch.indexmanagement.transform.resthandler.RestGetTransformAction
import com.amazon.opendistroforelasticsearch.indexmanagement.transform.resthandler.RestIndexTransformAction
import com.amazon.opendistroforelasticsearch.indexmanagement.transform.resthandler.RestPreviewTransformAction
import com.amazon.opendistroforelasticsearch.indexmanagement.transform.settings.TransformSettings
import com.amazon.opendistroforelasticsearch.jobscheduler.spi.JobSchedulerExtension
import com.amazon.opendistroforelasticsearch.jobscheduler.spi.ScheduledJobParser
import com.amazon.opendistroforelasticsearch.jobscheduler.spi.ScheduledJobRunner
import org.apache.logging.log4j.LogManager
import org.elasticsearch.action.ActionRequest
import org.elasticsearch.action.ActionResponse
import org.elasticsearch.action.support.ActionFilter
import org.elasticsearch.client.Client
import org.elasticsearch.cluster.metadata.IndexNameExpressionResolver
import org.elasticsearch.cluster.node.DiscoveryNodes
import org.elasticsearch.cluster.service.ClusterService
import org.elasticsearch.common.io.stream.NamedWriteableRegistry
import org.elasticsearch.common.settings.ClusterSettings
import org.elasticsearch.common.settings.IndexScopedSettings
import org.elasticsearch.common.settings.Setting
import org.elasticsearch.common.settings.Settings
import org.elasticsearch.common.settings.SettingsFilter
import org.elasticsearch.common.util.concurrent.ThreadContext
import org.elasticsearch.common.xcontent.NamedXContentRegistry
import org.elasticsearch.common.xcontent.XContentParser.Token
import org.elasticsearch.common.xcontent.XContentParserUtils.ensureExpectedToken
import org.elasticsearch.env.Environment
import org.elasticsearch.env.NodeEnvironment
import org.elasticsearch.plugins.ActionPlugin
import org.elasticsearch.plugins.NetworkPlugin
import org.elasticsearch.plugins.Plugin
import org.elasticsearch.repositories.RepositoriesService
import org.elasticsearch.rest.RestController
import org.elasticsearch.rest.RestHandler
import org.elasticsearch.script.ScriptService
import org.elasticsearch.threadpool.ThreadPool
import org.elasticsearch.transport.TransportInterceptor
import org.elasticsearch.watcher.ResourceWatcherService
import java.util.function.Supplier

internal class IndexManagementPlugin : JobSchedulerExtension, NetworkPlugin, ActionPlugin, Plugin() {

    private val logger = LogManager.getLogger(javaClass)
    lateinit var indexManagementIndices: IndexManagementIndices
    lateinit var clusterService: ClusterService
    lateinit var indexNameExpressionResolver: IndexNameExpressionResolver
    lateinit var rollupInterceptor: RollupInterceptor

    companion object {
        const val PLUGIN_NAME = "opendistro-im"
        const val OPEN_DISTRO_BASE_URI = "/_opendistro"
        const val ISM_BASE_URI = "$OPEN_DISTRO_BASE_URI/_ism"
        const val ROLLUP_BASE_URI = "$OPEN_DISTRO_BASE_URI/_rollup"
        const val TRANSFORM_BASE_URI = "$OPEN_DISTRO_BASE_URI/_transform"
        const val POLICY_BASE_URI = "$ISM_BASE_URI/policies"
        const val ROLLUP_JOBS_BASE_URI = "$ROLLUP_BASE_URI/jobs"
        const val INDEX_MANAGEMENT_INDEX = ".opendistro-ism-config"
        const val INDEX_MANAGEMENT_JOB_TYPE = "opendistro-index-management"
        const val INDEX_STATE_MANAGEMENT_HISTORY_TYPE = "managed_index_meta_data"
    }

    override fun getJobIndex(): String = INDEX_MANAGEMENT_INDEX

    override fun getJobType(): String = INDEX_MANAGEMENT_JOB_TYPE

    override fun getJobRunner(): ScheduledJobRunner = IndexManagementRunner

    override fun getJobParser(): ScheduledJobParser {
        return ScheduledJobParser { xcp, id, jobDocVersion ->
            ensureExpectedToken(Token.START_OBJECT, xcp.nextToken(), xcp)
            while (xcp.nextToken() != Token.END_OBJECT) {
                val fieldName = xcp.currentName()
                xcp.nextToken()

                when (fieldName) {
                    ManagedIndexConfig.MANAGED_INDEX_TYPE -> {
                        return@ScheduledJobParser ManagedIndexConfig.parse(xcp, id, jobDocVersion.seqNo, jobDocVersion.primaryTerm)
                    }
                    Policy.POLICY_TYPE -> {
                        return@ScheduledJobParser null
                    }
                    Rollup.ROLLUP_TYPE -> {
                        return@ScheduledJobParser Rollup.parse(xcp, id, jobDocVersion.seqNo, jobDocVersion.primaryTerm)
                    }
                    RollupMetadata.ROLLUP_METADATA_TYPE -> {
                        return@ScheduledJobParser null
                    }
                    Transform.TRANSFORM_TYPE -> {
                        return@ScheduledJobParser Transform.parse(xcp, id, jobDocVersion.seqNo, jobDocVersion.primaryTerm)
                    }
                    TransformMetadata.TRANSFORM_METADATA_TYPE -> {
                        return@ScheduledJobParser null
                    }
                    else -> {
                        logger.warn("Unsupported document was indexed in $INDEX_MANAGEMENT_INDEX with type: $fieldName")
                        xcp.skipChildren()
                    }
                }
            }
            return@ScheduledJobParser null
        }
    }

    override fun getRestHandlers(
        settings: Settings,
        restController: RestController,
        clusterSettings: ClusterSettings,
        indexScopedSettings: IndexScopedSettings,
        settingsFilter: SettingsFilter,
        indexNameExpressionResolver: IndexNameExpressionResolver,
        nodesInCluster: Supplier<DiscoveryNodes>
    ): List<RestHandler> {
        return listOf(
            RestRefreshSearchAnalyzerAction(),
            RestIndexPolicyAction(settings, clusterService),
            RestGetPolicyAction(),
            RestDeletePolicyAction(),
            RestExplainAction(),
            RestRetryFailedManagedIndexAction(),
            RestAddPolicyAction(),
            RestRemovePolicyAction(),
            RestChangePolicyAction(),
            RestDeleteRollupAction(),
            RestGetRollupAction(),
            RestIndexRollupAction(),
            RestStartRollupAction(),
            RestStopRollupAction(),
            RestExplainRollupAction(),
            RestIndexTransformAction(),
            RestGetTransformAction(),
<<<<<<< HEAD
            RestPreviewTransformAction(),
            RestDeleteTransformAction()
=======
            RestDeleteTransformAction(),
            RestExplainTransformAction()
>>>>>>> 3501aae5
        )
    }

    override fun createComponents(
        client: Client,
        clusterService: ClusterService,
        threadPool: ThreadPool,
        resourceWatcherService: ResourceWatcherService,
        scriptService: ScriptService,
        xContentRegistry: NamedXContentRegistry,
        environment: Environment,
        nodeEnvironment: NodeEnvironment,
        namedWriteableRegistry: NamedWriteableRegistry,
        indexNameExpressionResolver: IndexNameExpressionResolver,
        repositoriesServiceSupplier: Supplier<RepositoriesService>
    ): Collection<Any> {
        val settings = environment.settings()
        this.clusterService = clusterService
        val managedIndexRunner = ManagedIndexRunner
            .registerClient(client)
            .registerClusterService(clusterService)
            .registerNamedXContentRegistry(xContentRegistry)
            .registerScriptService(scriptService)
            .registerSettings(settings)
            .registerConsumers() // registerConsumers must happen after registerSettings/clusterService
        val rollupRunner = RollupRunner
            .registerClient(client)
            .registerClusterService(clusterService)
            .registerNamedXContentRegistry(xContentRegistry)
            .registerScriptService(scriptService)
            .registerSettings(settings)
            .registerThreadPool(threadPool)
            .registerMapperService(RollupMapperService(client, clusterService, indexNameExpressionResolver))
            .registerIndexer(RollupIndexer(settings, clusterService, client))
            .registerSearcher(RollupSearchService(settings, clusterService, client))
            .registerMetadataServices(RollupMetadataService(client, xContentRegistry))
            .registerConsumers()
        rollupInterceptor = RollupInterceptor(clusterService, settings, indexNameExpressionResolver)
        val transformRunner = TransformRunner.initialize(client, clusterService, xContentRegistry, settings)
        this.indexNameExpressionResolver = indexNameExpressionResolver
        indexManagementIndices = IndexManagementIndices(client.admin().indices(), clusterService)
        val indexStateManagementHistory =
            IndexStateManagementHistory(
                settings,
                client,
                threadPool,
                clusterService,
                indexManagementIndices
            )

        val managedIndexCoordinator = ManagedIndexCoordinator(environment.settings(),
            client, clusterService, threadPool, indexManagementIndices)

        return listOf(
            managedIndexRunner, rollupRunner, transformRunner, indexManagementIndices, managedIndexCoordinator, indexStateManagementHistory
        )
    }

    override fun getSettings(): List<Setting<*>> {
        return listOf(
            ManagedIndexSettings.HISTORY_ENABLED,
            ManagedIndexSettings.HISTORY_INDEX_MAX_AGE,
            ManagedIndexSettings.HISTORY_MAX_DOCS,
            ManagedIndexSettings.HISTORY_RETENTION_PERIOD,
            ManagedIndexSettings.HISTORY_ROLLOVER_CHECK_PERIOD,
            ManagedIndexSettings.POLICY_ID,
            ManagedIndexSettings.ROLLOVER_ALIAS,
            ManagedIndexSettings.INDEX_STATE_MANAGEMENT_ENABLED,
            ManagedIndexSettings.JOB_INTERVAL,
            ManagedIndexSettings.SWEEP_PERIOD,
            ManagedIndexSettings.COORDINATOR_BACKOFF_COUNT,
            ManagedIndexSettings.COORDINATOR_BACKOFF_MILLIS,
            ManagedIndexSettings.ALLOW_LIST,
            ManagedIndexSettings.SNAPSHOT_DENY_LIST,
            RollupSettings.ROLLUP_INGEST_BACKOFF_COUNT,
            RollupSettings.ROLLUP_INGEST_BACKOFF_MILLIS,
            RollupSettings.ROLLUP_SEARCH_BACKOFF_COUNT,
            RollupSettings.ROLLUP_SEARCH_BACKOFF_MILLIS,
            RollupSettings.ROLLUP_INDEX,
            RollupSettings.ROLLUP_ENABLED,
            RollupSettings.ROLLUP_SEARCH_ENABLED,
            TransformSettings.TRANSFORM_JOB_INDEX_BACKOFF_COUNT,
            TransformSettings.TRANSFORM_JOB_INDEX_BACKOFF_MILLIS,
            TransformSettings.TRANSFORM_JOB_SEARCH_BACKOFF_COUNT,
            TransformSettings.TRANSFORM_JOB_SEARCH_BACKOFF_MILLIS
        )
    }

    override fun getActions(): List<ActionPlugin.ActionHandler<out ActionRequest, out ActionResponse>> {
        return listOf(
            ActionPlugin.ActionHandler(UpdateManagedIndexMetaDataAction.INSTANCE, TransportUpdateManagedIndexMetaDataAction::class.java),
            ActionPlugin.ActionHandler(RemovePolicyAction.INSTANCE, TransportRemovePolicyAction::class.java),
            ActionPlugin.ActionHandler(RefreshSearchAnalyzerAction.INSTANCE, TransportRefreshSearchAnalyzerAction::class.java),
            ActionPlugin.ActionHandler(AddPolicyAction.INSTANCE, TransportAddPolicyAction::class.java),
            ActionPlugin.ActionHandler(RetryFailedManagedIndexAction.INSTANCE, TransportRetryFailedManagedIndexAction::class.java),
            ActionPlugin.ActionHandler(ChangePolicyAction.INSTANCE, TransportChangePolicyAction::class.java),
            ActionPlugin.ActionHandler(IndexPolicyAction.INSTANCE, TransportIndexPolicyAction::class.java),
            ActionPlugin.ActionHandler(ExplainAction.INSTANCE, TransportExplainAction::class.java),
            ActionPlugin.ActionHandler(DeletePolicyAction.INSTANCE, TransportDeletePolicyAction::class.java),
            ActionPlugin.ActionHandler(GetPolicyAction.INSTANCE, TransportGetPolicyAction::class.java),
            ActionPlugin.ActionHandler(GetPoliciesAction.INSTANCE, TransportGetPoliciesAction::class.java),
            ActionPlugin.ActionHandler(DeleteRollupAction.INSTANCE, TransportDeleteRollupAction::class.java),
            ActionPlugin.ActionHandler(GetRollupAction.INSTANCE, TransportGetRollupAction::class.java),
            ActionPlugin.ActionHandler(GetRollupsAction.INSTANCE, TransportGetRollupsAction::class.java),
            ActionPlugin.ActionHandler(IndexRollupAction.INSTANCE, TransportIndexRollupAction::class.java),
            ActionPlugin.ActionHandler(StartRollupAction.INSTANCE, TransportStartRollupAction::class.java),
            ActionPlugin.ActionHandler(StopRollupAction.INSTANCE, TransportStopRollupAction::class.java),
            ActionPlugin.ActionHandler(ExplainRollupAction.INSTANCE, TransportExplainRollupAction::class.java),
            ActionPlugin.ActionHandler(UpdateRollupMappingAction.INSTANCE, TransportUpdateRollupMappingAction::class.java),
            ActionPlugin.ActionHandler(IndexTransformAction.INSTANCE, TransportIndexTransformAction::class.java),
            ActionPlugin.ActionHandler(GetTransformAction.INSTANCE, TransportGetTransformAction::class.java),
            ActionPlugin.ActionHandler(GetTransformsAction.INSTANCE, TransportGetTransformsAction::class.java),
<<<<<<< HEAD
            ActionPlugin.ActionHandler(PreviewTransformAction.INSTANCE, TransportPreviewTransformAction::class.java)
            ActionPlugin.ActionHandler(DeleteTransformsAction.INSTANCE, TransportDeleteTransformsAction::class.java)
=======
            ActionPlugin.ActionHandler(DeleteTransformsAction.INSTANCE, TransportDeleteTransformsAction::class.java),
            ActionPlugin.ActionHandler(ExplainTransformAction.INSTANCE, TransportExplainTransformAction::class.java)
>>>>>>> 3501aae5
        )
    }

    override fun getTransportInterceptors(namedWriteableRegistry: NamedWriteableRegistry, threadContext: ThreadContext): List<TransportInterceptor> {
        return listOf(rollupInterceptor)
    }

    override fun getActionFilters(): List<ActionFilter> {
        return listOf(FieldCapsFilter(clusterService, indexNameExpressionResolver))
    }
}<|MERGE_RESOLUTION|>--- conflicted
+++ resolved
@@ -230,13 +230,9 @@
             RestExplainRollupAction(),
             RestIndexTransformAction(),
             RestGetTransformAction(),
-<<<<<<< HEAD
             RestPreviewTransformAction(),
-            RestDeleteTransformAction()
-=======
             RestDeleteTransformAction(),
             RestExplainTransformAction()
->>>>>>> 3501aae5
         )
     }
 
@@ -349,13 +345,9 @@
             ActionPlugin.ActionHandler(IndexTransformAction.INSTANCE, TransportIndexTransformAction::class.java),
             ActionPlugin.ActionHandler(GetTransformAction.INSTANCE, TransportGetTransformAction::class.java),
             ActionPlugin.ActionHandler(GetTransformsAction.INSTANCE, TransportGetTransformsAction::class.java),
-<<<<<<< HEAD
-            ActionPlugin.ActionHandler(PreviewTransformAction.INSTANCE, TransportPreviewTransformAction::class.java)
-            ActionPlugin.ActionHandler(DeleteTransformsAction.INSTANCE, TransportDeleteTransformsAction::class.java)
-=======
+            ActionPlugin.ActionHandler(PreviewTransformAction.INSTANCE, TransportPreviewTransformAction::class.java),
             ActionPlugin.ActionHandler(DeleteTransformsAction.INSTANCE, TransportDeleteTransformsAction::class.java),
             ActionPlugin.ActionHandler(ExplainTransformAction.INSTANCE, TransportExplainTransformAction::class.java)
->>>>>>> 3501aae5
         )
     }
 
