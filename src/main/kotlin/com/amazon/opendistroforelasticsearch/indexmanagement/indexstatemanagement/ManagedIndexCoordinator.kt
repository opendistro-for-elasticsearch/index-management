/*
 * Copyright 2019 Amazon.com, Inc. or its affiliates. All Rights Reserved.
 *
 * Licensed under the Apache License, Version 2.0 (the "License").
 * You may not use this file except in compliance with the License.
 * A copy of the License is located at
 *
 * http://www.apache.org/licenses/LICENSE-2.0
 *
 * or in the "license" file accompanying this file. This file is distributed
 * on an "AS IS" BASIS, WITHOUT WARRANTIES OR CONDITIONS OF ANY KIND, either
 * express or implied. See the License for the specific language governing
 * permissions and limitations under the License.
 */

package com.amazon.opendistroforelasticsearch.indexmanagement.indexstatemanagement

import com.amazon.opendistroforelasticsearch.indexmanagement.IndexManagementIndices
import com.amazon.opendistroforelasticsearch.indexmanagement.IndexManagementPlugin
import com.amazon.opendistroforelasticsearch.indexmanagement.IndexManagementPlugin.Companion.INDEX_MANAGEMENT_INDEX
import com.amazon.opendistroforelasticsearch.indexmanagement.elasticapi.parseWithType
<<<<<<< HEAD
import com.amazon.opendistroforelasticsearch.indexmanagement.elasticapi.retry
import com.amazon.opendistroforelasticsearch.indexmanagement.elasticapi.suspendUntil
import com.amazon.opendistroforelasticsearch.indexmanagement.indexstatemanagement.elasticapi.contentParser
=======
import com.amazon.opendistroforelasticsearch.indexmanagement.indexstatemanagement.elasticapi.getManagedIndexMetaData
import com.amazon.opendistroforelasticsearch.indexmanagement.elasticapi.retry
>>>>>>> ed6bd5db
import com.amazon.opendistroforelasticsearch.indexmanagement.indexstatemanagement.elasticapi.filterNotNullValues
import com.amazon.opendistroforelasticsearch.indexmanagement.indexstatemanagement.elasticapi.getManagedIndexMetaData
import com.amazon.opendistroforelasticsearch.indexmanagement.indexstatemanagement.elasticapi.getPolicyToTemplateMap
<<<<<<< HEAD
=======
import com.amazon.opendistroforelasticsearch.indexmanagement.elasticapi.suspendUntil
>>>>>>> ed6bd5db
import com.amazon.opendistroforelasticsearch.indexmanagement.indexstatemanagement.model.ISMTemplate
import com.amazon.opendistroforelasticsearch.indexmanagement.indexstatemanagement.model.ManagedIndexConfig
import com.amazon.opendistroforelasticsearch.indexmanagement.indexstatemanagement.model.ManagedIndexMetaData
import com.amazon.opendistroforelasticsearch.indexmanagement.indexstatemanagement.model.coordinator.ClusterStateManagedIndexConfig
import com.amazon.opendistroforelasticsearch.indexmanagement.indexstatemanagement.model.coordinator.SweptManagedIndexConfig
import com.amazon.opendistroforelasticsearch.indexmanagement.indexstatemanagement.settings.ManagedIndexSettings.Companion.COORDINATOR_BACKOFF_COUNT
import com.amazon.opendistroforelasticsearch.indexmanagement.indexstatemanagement.settings.ManagedIndexSettings.Companion.COORDINATOR_BACKOFF_MILLIS
import com.amazon.opendistroforelasticsearch.indexmanagement.indexstatemanagement.settings.ManagedIndexSettings.Companion.INDEX_STATE_MANAGEMENT_ENABLED
import com.amazon.opendistroforelasticsearch.indexmanagement.indexstatemanagement.settings.ManagedIndexSettings.Companion.JOB_INTERVAL
import com.amazon.opendistroforelasticsearch.indexmanagement.indexstatemanagement.settings.ManagedIndexSettings.Companion.SWEEP_PERIOD
import com.amazon.opendistroforelasticsearch.indexmanagement.indexstatemanagement.transport.action.updateindexmetadata.UpdateManagedIndexMetaDataAction
import com.amazon.opendistroforelasticsearch.indexmanagement.indexstatemanagement.transport.action.updateindexmetadata.UpdateManagedIndexMetaDataRequest
import com.amazon.opendistroforelasticsearch.indexmanagement.indexstatemanagement.util.ISM_TEMPLATE_FIELD
<<<<<<< HEAD
=======
import com.amazon.opendistroforelasticsearch.indexmanagement.util.OpenForTesting
>>>>>>> ed6bd5db
import com.amazon.opendistroforelasticsearch.indexmanagement.indexstatemanagement.util.deleteManagedIndexRequest
import com.amazon.opendistroforelasticsearch.indexmanagement.indexstatemanagement.util.getDeleteManagedIndexRequests
import com.amazon.opendistroforelasticsearch.indexmanagement.indexstatemanagement.util.getSweptManagedIndexSearchRequest
import com.amazon.opendistroforelasticsearch.indexmanagement.indexstatemanagement.util.isFailed
import com.amazon.opendistroforelasticsearch.indexmanagement.indexstatemanagement.util.isPolicyCompleted
import com.amazon.opendistroforelasticsearch.indexmanagement.indexstatemanagement.util.managedIndexConfigIndexRequest
import com.amazon.opendistroforelasticsearch.indexmanagement.indexstatemanagement.util.updateEnableManagedIndexRequest
import com.amazon.opendistroforelasticsearch.indexmanagement.util.NO_ID
import com.amazon.opendistroforelasticsearch.indexmanagement.util.OpenForTesting
import kotlinx.coroutines.CoroutineName
import kotlinx.coroutines.CoroutineScope
import kotlinx.coroutines.Dispatchers
import kotlinx.coroutines.SupervisorJob
import kotlinx.coroutines.launch
import org.apache.logging.log4j.LogManager
import org.elasticsearch.ExceptionsHelper
import org.elasticsearch.action.DocWriteRequest
import org.elasticsearch.action.admin.cluster.state.ClusterStateRequest
import org.elasticsearch.action.admin.cluster.state.ClusterStateResponse
import org.elasticsearch.action.bulk.BackoffPolicy
import org.elasticsearch.action.bulk.BulkRequest
import org.elasticsearch.action.bulk.BulkResponse
import org.elasticsearch.action.get.MultiGetRequest
import org.elasticsearch.action.get.MultiGetResponse
import org.elasticsearch.action.search.SearchPhaseExecutionException
import org.elasticsearch.action.search.SearchRequest
import org.elasticsearch.action.search.SearchResponse
import org.elasticsearch.action.support.IndicesOptions
import org.elasticsearch.action.support.master.AcknowledgedResponse
import org.elasticsearch.client.Client
import org.elasticsearch.cluster.ClusterChangedEvent
import org.elasticsearch.cluster.ClusterState
import org.elasticsearch.cluster.ClusterStateListener
import org.elasticsearch.cluster.block.ClusterBlockException
import org.elasticsearch.cluster.metadata.IndexMetadata
import org.elasticsearch.cluster.service.ClusterService
import org.elasticsearch.common.component.LifecycleListener
import org.elasticsearch.common.settings.Settings
import org.elasticsearch.common.unit.TimeValue
import org.elasticsearch.index.Index
import org.elasticsearch.index.IndexNotFoundException
import org.elasticsearch.index.query.QueryBuilders
import org.elasticsearch.rest.RestStatus
import org.elasticsearch.search.builder.SearchSourceBuilder
import org.elasticsearch.threadpool.Scheduler
import org.elasticsearch.threadpool.ThreadPool

/**
 * Listens for cluster changes to pick up new indices to manage.
 * Sweeps the cluster state and [INDEX_MANAGEMENT_INDEX] for [ManagedIndexConfig].
 *
 * This class listens for [ClusterChangedEvent] to pick up on [ManagedIndexConfig] to create or delete.
 * Also sets up a background process that sweeps the cluster state for [ClusterStateManagedIndexConfig]
 * and the [INDEX_MANAGEMENT_INDEX] for [SweptManagedIndexConfig]. It will then compare these
 * ManagedIndices to appropriately create or delete each [ManagedIndexConfig]. Each node that has
 * the [IndexManagementPlugin] installed will have an instance of this class, but only the elected
 * master node will set up the background sweep process and listen for [ClusterChangedEvent].
 *
 * We do not allow updating to a new policy through Coordinator as this can have bad side effects. If
 * a user wants to update an existing [ManagedIndexConfig] to a new policy (or updated version of policy)
 * then they must use the ChangePolicy API.
 */
@Suppress("TooManyFunctions")
@OpenForTesting
class ManagedIndexCoordinator(
    settings: Settings,
    private val client: Client,
    private val clusterService: ClusterService,
    private val threadPool: ThreadPool,
    indexManagementIndices: IndexManagementIndices
) : ClusterStateListener,
    CoroutineScope by CoroutineScope(SupervisorJob() + Dispatchers.Default + CoroutineName("ManagedIndexCoordinator")),
    LifecycleListener() {

    private val logger = LogManager.getLogger(javaClass)
    private val ismIndices = indexManagementIndices

    private var scheduledFullSweep: Scheduler.Cancellable? = null

    @Volatile private var lastFullSweepTimeNano = System.nanoTime()
    @Volatile private var indexStateManagementEnabled = INDEX_STATE_MANAGEMENT_ENABLED.get(settings)
    @Volatile private var sweepPeriod = SWEEP_PERIOD.get(settings)
    @Volatile private var retryPolicy =
            BackoffPolicy.constantBackoff(COORDINATOR_BACKOFF_MILLIS.get(settings), COORDINATOR_BACKOFF_COUNT.get(settings))
    @Volatile private var jobInterval = JOB_INTERVAL.get(settings)

    @Volatile private var isMaster = false

    init {
        clusterService.addListener(this)
        clusterService.addLifecycleListener(this)
        clusterService.clusterSettings.addSettingsUpdateConsumer(SWEEP_PERIOD) {
            sweepPeriod = it
            initBackgroundSweep()
        }
        clusterService.clusterSettings.addSettingsUpdateConsumer(JOB_INTERVAL) {
            jobInterval = it
        }
        clusterService.clusterSettings.addSettingsUpdateConsumer(INDEX_STATE_MANAGEMENT_ENABLED) {
            indexStateManagementEnabled = it
            if (!indexStateManagementEnabled) disable() else enable()
        }
        clusterService.clusterSettings.addSettingsUpdateConsumer(COORDINATOR_BACKOFF_MILLIS, COORDINATOR_BACKOFF_COUNT) {
            millis, count -> retryPolicy = BackoffPolicy.constantBackoff(millis, count)
        }
    }

    private fun executorName(): String {
        return ThreadPool.Names.MANAGEMENT
    }

    fun onMaster() {
        // Init background sweep when promoted to being master
        initBackgroundSweep()
    }

    fun offMaster() {
        // Cancel background sweep when demoted from being master
        scheduledFullSweep?.cancel()
    }

    @Suppress("ReturnCount")
    override fun clusterChanged(event: ClusterChangedEvent) {
        // Instead of using a LocalNodeMasterListener to track master changes, this service will
        // track them here to avoid conditions where master listener events run after other
        // listeners that depend on what happened in the master listener
        if (this.isMaster != event.localNodeMaster()) {
            this.isMaster = event.localNodeMaster()
            if (this.isMaster) {
                onMaster()
            } else {
                offMaster()
            }
        }

        if (!isIndexStateManagementEnabled()) return

        if (!event.localNodeMaster()) return

        // TODO: Look into event.isNewCluster, can we return early if true?
        // if (event.isNewCluster) { }

        if (!event.metadataChanged()) return

        launch { sweepClusterChangedEvent(event) }
    }

    override fun afterStart() {
        initBackgroundSweep()
    }

    override fun beforeStop() {
        scheduledFullSweep?.cancel()
    }

    private fun enable() {
        initBackgroundSweep()
        indexStateManagementEnabled = true

        // Calling initBackgroundSweep() beforehand runs a sweep ensuring that policies removed from indices
        // and indices being deleted are accounted for prior to re-enabling jobs
        launch {
            try {
                logger.debug("Re-enabling jobs for managed indices")
                reenableJobs()
            } catch (e: Exception) {
                logger.error("Failed to re-enable jobs for managed indices", e)
            }
        }
    }

    private fun disable() {
        scheduledFullSweep?.cancel()
        indexStateManagementEnabled = false
    }

    private suspend fun reenableJobs() {
        val clusterStateRequest = ClusterStateRequest()
            .clear()
            .metadata(true)
            .local(false)
            .indices("*")
            .indicesOptions(IndicesOptions.strictExpand())

        val response: ClusterStateResponse = client.admin().cluster().suspendUntil { state(clusterStateRequest, it) }

        /*
         * Iterate through all indices and create update requests to update the ManagedIndexConfig for indices that
         * meet the following conditions:
         *   1. Is being managed (has ManagedIndexMetaData)
         *   2. Does not have a completed Policy
         *   3. Does not have a failed Policy
         */
        val updateManagedIndicesRequests: List<DocWriteRequest<*>> = response.state.metadata.indices.mapNotNull {
            val managedIndexMetaData = it.value.getManagedIndexMetaData()
            if (!(managedIndexMetaData == null || managedIndexMetaData.isPolicyCompleted || managedIndexMetaData.isFailed)) {
                updateEnableManagedIndexRequest(it.value.indexUUID)
            } else {
                null
            }
        }

        updateManagedIndices(updateManagedIndicesRequests, false)
    }

    private fun isIndexStateManagementEnabled(): Boolean = indexStateManagementEnabled == true

    @OpenForTesting
    suspend fun sweepClusterChangedEvent(event: ClusterChangedEvent) {
        // deal with indices delete event
        var removeManagedIndexReq = emptyList<DocWriteRequest<*>>()
        var indicesToClean = emptyList<Index>()
        if (event.indicesDeleted().isNotEmpty()) {
<<<<<<< HEAD
            val deletedIndices = event.indicesDeleted().map { Index(it.name, it.uuid) }
            val managedState = getManagedIndex(deletedIndices.map { it.uuid })
            indicesToClean = deletedIndices.filter { it.uuid in managedState.keys }
=======
            val managedIndices = getManagedIndices(event.indicesDeleted().map { it.uuid })
            indicesToClean = event.indicesDeleted().filter { it.uuid in managedIndices.keys }
>>>>>>> ed6bd5db
            removeManagedIndexReq = indicesToClean.map { deleteManagedIndexRequest(it.uuid) }
        }

        // Check if newly created indices matching any ISM templates
        var updateMatchingIndexReq = emptyList<DocWriteRequest<*>>()
        // filter out indices with policyID, they will be picked up in previous block
        if (event.indicesCreated().isNotEmpty()) // only check template match if there are new created indices
            updateMatchingIndexReq = getMatchingIndicesUpdateReq(event.state(), event.indicesCreated())

        updateManagedIndices(updateMatchingIndexReq + removeManagedIndexReq, updateMatchingIndexReq.isNotEmpty())
        // TODO currently metadata is auto cleaned after indices deleted
        //  uncomment this after move metadata to config index
        // clearManagedIndexMetaData(indicesToClean)
    }

    /**
     * build requests to create jobs for indices matching ISM templates
     */
    suspend fun getMatchingIndicesUpdateReq(
        clusterState: ClusterState,
        indexNames: List<String>
    ): List<DocWriteRequest<*>> {
        val updateManagedIndexReqs = mutableListOf<DocWriteRequest<*>>()
        if (indexNames.isEmpty()) return updateManagedIndexReqs

        val indexMetadatas = clusterState.metadata.indices
        val templates = getISMTemplates()

        val indexToMatchedPolicy = indexNames.map { indexName ->
            indexName to templates.findMatchingPolicy(indexMetadatas[indexName])
        }.toMap()

        indexToMatchedPolicy.filterNotNullValues()
            .forEach { (index, policyID) ->
                val indexUuid = indexMetadatas[index].indexUUID
                val ismTemplate = templates[policyID]
                if (indexUuid != null && ismTemplate != null) {
<<<<<<< HEAD
                    logger.info("index [$index] will be managed by policy [$policyID] with role [$ismTemplate.user.roles]")
=======
                    logger.info("index [$index] will be managed by policy [$policyID] of roles [${ismTemplate.user?.roles}]")
>>>>>>> ed6bd5db
                    updateManagedIndexReqs.add(
                        managedIndexConfigIndexRequest(index, indexUuid, policyID, jobInterval, ismTemplate.user)
                    )
                }
            }

        return updateManagedIndexReqs
    }

    suspend fun getISMTemplates(): Map<String, ISMTemplate> {
        val searchRequest = SearchRequest()
            .source(
                SearchSourceBuilder().query(
                    QueryBuilders.existsQuery(ISM_TEMPLATE_FIELD)
                )
            )
            .indices(INDEX_MANAGEMENT_INDEX)

        return try {
            val response: SearchResponse = client.suspendUntil { search(searchRequest, it) }
            getPolicyToTemplateMap(response).filterNotNullValues()
        } catch (ex: IndexNotFoundException) {
            emptyMap()
        } catch (ex: ClusterBlockException) {
            emptyMap()
        } catch (e: SearchPhaseExecutionException) {
            logger.error("Failed to get ISM templates: $e")
            emptyMap()
        } catch (e: Exception) {
            logger.error("Failed to get ISM templates", e)
            emptyMap()
        }
    }

    /**
     * Background sweep process that periodically sweeps for updates to ManagedIndices
     *
     * This background sweep will only be initialized if the local node is the elected master node.
     * Creates a runnable that is executed as a coroutine in the shared pool of threads on JVM.
     */
    @OpenForTesting
    fun initBackgroundSweep() {
        // If ISM is disabled return early
        if (!isIndexStateManagementEnabled()) return

        // Do not setup background sweep if we're not the elected master node
        if (!clusterService.state().nodes().isLocalNodeElectedMaster) return

        // Cancel existing background sweep
        scheduledFullSweep?.cancel()

        // Setup an anti-entropy/self-healing background sweep, in case we fail to create a ManagedIndexConfig job
        val scheduledSweep = Runnable {
            val elapsedTime = getFullSweepElapsedTime()

            // Rate limit to at most one full sweep per sweep period
            // The schedule runs may wake up a few milliseconds early
            // Delta will be giving some buffer on the schedule to allow waking up slightly earlier
            val delta = sweepPeriod.millis - elapsedTime.millis
            if (delta < BUFFER) { // give 20ms buffer.
                launch {
                    try {
                        logger.debug("Performing background sweep of managed indices")
                        sweep()
                    } catch (e: Exception) {
                        logger.error("Failed to sweep managed indices", e)
                    }
                }
            }
        }

        scheduledFullSweep = threadPool.scheduleWithFixedDelay(scheduledSweep, sweepPeriod, executorName())
    }

    private fun getFullSweepElapsedTime(): TimeValue =
        TimeValue.timeValueNanos(System.nanoTime() - lastFullSweepTimeNano)

    /**
     * Sweeps the [INDEX_MANAGEMENT_INDEX] and cluster state.
     *
     * Sweeps the [INDEX_MANAGEMENT_INDEX] and cluster state for any [DocWriteRequest] that need to happen
     * and executes them in batch as a bulk request.
     */
    @OpenForTesting
    suspend fun sweep() {
        val currentManagedIndices = sweepManagedIndexJobs(client, ismIndices.indexManagementIndexExists())
        // get all index in the cluster state
        val currentIndices = clusterService.state().metadata.indices.values().map { it.value }
            .distinct().filterNotNull()

        // check all un-managed indices, if its name matches any template
        val unManagedIndices = currentIndices
            .filter { it.index.uuid !in currentManagedIndices.keys }
            .map { it.index.name }.distinct()
        val updateMatchingIndicesReqs = getMatchingIndicesUpdateReq(clusterService.state(), unManagedIndices)

        // check all managed indices, if the index has been deleted
        val deleteManagedIndexRequests =
            getDeleteManagedIndexRequests(currentIndices, currentManagedIndices)

        updateManagedIndices(
            updateMatchingIndicesReqs + deleteManagedIndexRequests,
            updateMatchingIndicesReqs.isNotEmpty()
        )

        // clean metadata of un-managed index
        val indicesToDeleteManagedIndexMetaDataFrom =
            getIndicesToDeleteManagedIndexMetaDataFrom(currentIndices, currentManagedIndices.keys)
        clearManagedIndexMetaData(indicesToDeleteManagedIndexMetaDataFrom)

        lastFullSweepTimeNano = System.nanoTime()
    }

    /**
     * Sweeps the [INDEX_MANAGEMENT_INDEX] for ManagedIndices.
     *
     * Sweeps the [INDEX_MANAGEMENT_INDEX] for ManagedIndices and only fetches the index, index_uuid,
     * policy_id, and change_policy fields to convert into a [SweptManagedIndexConfig].
     *
     * @return map of IndexUuid to [SweptManagedIndexConfig].
     */
    @OpenForTesting
    suspend fun sweepManagedIndexJobs(
        client: Client,
        indexManagementIndexExists: Boolean
    ): Map<String, SweptManagedIndexConfig> {
        if (!indexManagementIndexExists) return mapOf()

        val managedIndexSearchRequest = getSweptManagedIndexSearchRequest()
        val response: SearchResponse = client.suspendUntil { search(managedIndexSearchRequest, it) }
        return response.hits.map {
            it.id to contentParser(it.sourceRef).parseWithType(NO_ID, it.seqNo,
                it.primaryTerm, SweptManagedIndexConfig.Companion::parse)
        }.toMap()
    }

    /**
     * Get managed-index for indices
     *
     * @return map of IndexUuid to [ManagedIndexConfig]
     */
    @Suppress("ReturnCount")
<<<<<<< HEAD
    suspend fun getManagedIndex(indexUuids: List<String>): Map<String, ManagedIndexConfig?> {
=======
    suspend fun getManagedIndices(indexUuids: List<String>): Map<String, ManagedIndexConfig?> {
>>>>>>> ed6bd5db
        if (indexUuids.isEmpty()) return emptyMap()

        val result: MutableMap<String, ManagedIndexConfig?> = mutableMapOf()

        val mReq = MultiGetRequest()
        indexUuids.forEach { mReq.add(INDEX_MANAGEMENT_INDEX, it) }
        val mRes: MultiGetResponse = client.suspendUntil { multiGet(mReq, it) }
        val responses = mRes.responses
        if (responses.first().isFailed) {
            // config index may not initialised yet
            logger.error("get managed-index failed: ${responses.first().failure.failure}")
            return result
        }
        mRes.forEach {
            if (it.response.isExists) {
                result[it.id] = contentParser(it.response.sourceAsBytesRef).parseWithType(
                    it.response.id, it.response.seqNo, it.response.primaryTerm, ManagedIndexConfig.Companion::parse
                )
            }
        }
        return result
    }

    @OpenForTesting
    suspend fun updateManagedIndices(requests: List<DocWriteRequest<*>>, hasCreateRequests: Boolean = false) {
        var requestsToRetry = requests
        if (requestsToRetry.isEmpty()) return

        if (hasCreateRequests) {
            val created = ismIndices.attemptInitStateManagementIndex(client)
            if (!created) {
                logger.error("Failed to create $INDEX_MANAGEMENT_INDEX")
                return
            }
        }

        retryPolicy.retry(logger, listOf(RestStatus.TOO_MANY_REQUESTS)) {
            val bulkRequest = BulkRequest().add(requestsToRetry)
            val bulkResponse: BulkResponse = client.suspendUntil { client.bulk(bulkRequest, it) }
            val failedResponses = (bulkResponse.items ?: arrayOf()).filter { it.isFailed }
            requestsToRetry = failedResponses.filter { it.status() == RestStatus.TOO_MANY_REQUESTS }
                    .map { bulkRequest.requests()[it.itemId] }

            if (requestsToRetry.isNotEmpty()) {
                val retryCause = failedResponses.first { it.status() == RestStatus.TOO_MANY_REQUESTS }.failure.cause
                throw ExceptionsHelper.convertToElastic(retryCause)
            }
        }
    }

    /**
     * Returns [Index]es in cluster state not being managed by ISM
     * but still has ISM metadata
     *
     * @param currentManagedIndices current managed indices' uuids collection
     */
    @OpenForTesting
    fun getIndicesToDeleteManagedIndexMetaDataFrom(
        currentIndices: List<IndexMetadata>,
        currentManagedIndices: Set<String>
    ): List<Index> {
        return currentIndices.filter { it.getManagedIndexMetaData() != null }
            .map { it.index }.filter { it.uuid !in currentManagedIndices }.toList()
    }

    /** Removes the [ManagedIndexMetaData] from the given list of [Index]es. */
    @OpenForTesting
    @Suppress("TooGenericExceptionCaught")
    suspend fun clearManagedIndexMetaData(indices: List<Index>) {
        try {
            // If list of indices is empty, no request necessary
            if (indices.isEmpty()) return

            val request = UpdateManagedIndexMetaDataRequest(indicesToRemoveManagedIndexMetaDataFrom = indices)

            retryPolicy.retry(logger) {
                val response: AcknowledgedResponse = client.suspendUntil { execute(UpdateManagedIndexMetaDataAction.INSTANCE, request, it) }

                if (!response.isAcknowledged) logger.error("Failed to remove ManagedIndexMetaData for [indices=$indices]")
            }
        } catch (e: Exception) {
            logger.error("Failed to remove ManagedIndexMetaData for [indices=$indices]", e)
        }
    }

    private fun contentParser(bytesReference: BytesReference): XContentParser {
        return XContentHelper.createParser(
            NamedXContentRegistry.EMPTY,
            LoggingDeprecationHandler.INSTANCE, bytesReference, XContentType.JSON
        )
    }

    companion object {
        const val MAX_HITS = 10_000
        const val BUFFER = 20L
    }
}<|MERGE_RESOLUTION|>--- conflicted
+++ resolved
@@ -19,21 +19,12 @@
 import com.amazon.opendistroforelasticsearch.indexmanagement.IndexManagementPlugin
 import com.amazon.opendistroforelasticsearch.indexmanagement.IndexManagementPlugin.Companion.INDEX_MANAGEMENT_INDEX
 import com.amazon.opendistroforelasticsearch.indexmanagement.elasticapi.parseWithType
-<<<<<<< HEAD
-import com.amazon.opendistroforelasticsearch.indexmanagement.elasticapi.retry
-import com.amazon.opendistroforelasticsearch.indexmanagement.elasticapi.suspendUntil
-import com.amazon.opendistroforelasticsearch.indexmanagement.indexstatemanagement.elasticapi.contentParser
-=======
 import com.amazon.opendistroforelasticsearch.indexmanagement.indexstatemanagement.elasticapi.getManagedIndexMetaData
 import com.amazon.opendistroforelasticsearch.indexmanagement.elasticapi.retry
->>>>>>> ed6bd5db
 import com.amazon.opendistroforelasticsearch.indexmanagement.indexstatemanagement.elasticapi.filterNotNullValues
 import com.amazon.opendistroforelasticsearch.indexmanagement.indexstatemanagement.elasticapi.getManagedIndexMetaData
 import com.amazon.opendistroforelasticsearch.indexmanagement.indexstatemanagement.elasticapi.getPolicyToTemplateMap
-<<<<<<< HEAD
-=======
 import com.amazon.opendistroforelasticsearch.indexmanagement.elasticapi.suspendUntil
->>>>>>> ed6bd5db
 import com.amazon.opendistroforelasticsearch.indexmanagement.indexstatemanagement.model.ISMTemplate
 import com.amazon.opendistroforelasticsearch.indexmanagement.indexstatemanagement.model.ManagedIndexConfig
 import com.amazon.opendistroforelasticsearch.indexmanagement.indexstatemanagement.model.ManagedIndexMetaData
@@ -47,10 +38,7 @@
 import com.amazon.opendistroforelasticsearch.indexmanagement.indexstatemanagement.transport.action.updateindexmetadata.UpdateManagedIndexMetaDataAction
 import com.amazon.opendistroforelasticsearch.indexmanagement.indexstatemanagement.transport.action.updateindexmetadata.UpdateManagedIndexMetaDataRequest
 import com.amazon.opendistroforelasticsearch.indexmanagement.indexstatemanagement.util.ISM_TEMPLATE_FIELD
-<<<<<<< HEAD
-=======
 import com.amazon.opendistroforelasticsearch.indexmanagement.util.OpenForTesting
->>>>>>> ed6bd5db
 import com.amazon.opendistroforelasticsearch.indexmanagement.indexstatemanagement.util.deleteManagedIndexRequest
 import com.amazon.opendistroforelasticsearch.indexmanagement.indexstatemanagement.util.getDeleteManagedIndexRequests
 import com.amazon.opendistroforelasticsearch.indexmanagement.indexstatemanagement.util.getSweptManagedIndexSearchRequest
@@ -264,14 +252,8 @@
         var removeManagedIndexReq = emptyList<DocWriteRequest<*>>()
         var indicesToClean = emptyList<Index>()
         if (event.indicesDeleted().isNotEmpty()) {
-<<<<<<< HEAD
-            val deletedIndices = event.indicesDeleted().map { Index(it.name, it.uuid) }
-            val managedState = getManagedIndex(deletedIndices.map { it.uuid })
-            indicesToClean = deletedIndices.filter { it.uuid in managedState.keys }
-=======
             val managedIndices = getManagedIndices(event.indicesDeleted().map { it.uuid })
             indicesToClean = event.indicesDeleted().filter { it.uuid in managedIndices.keys }
->>>>>>> ed6bd5db
             removeManagedIndexReq = indicesToClean.map { deleteManagedIndexRequest(it.uuid) }
         }
 
@@ -309,11 +291,7 @@
                 val indexUuid = indexMetadatas[index].indexUUID
                 val ismTemplate = templates[policyID]
                 if (indexUuid != null && ismTemplate != null) {
-<<<<<<< HEAD
-                    logger.info("index [$index] will be managed by policy [$policyID] with role [$ismTemplate.user.roles]")
-=======
                     logger.info("index [$index] will be managed by policy [$policyID] of roles [${ismTemplate.user?.roles}]")
->>>>>>> ed6bd5db
                     updateManagedIndexReqs.add(
                         managedIndexConfigIndexRequest(index, indexUuid, policyID, jobInterval, ismTemplate.user)
                     )
@@ -456,11 +434,7 @@
      * @return map of IndexUuid to [ManagedIndexConfig]
      */
     @Suppress("ReturnCount")
-<<<<<<< HEAD
-    suspend fun getManagedIndex(indexUuids: List<String>): Map<String, ManagedIndexConfig?> {
-=======
     suspend fun getManagedIndices(indexUuids: List<String>): Map<String, ManagedIndexConfig?> {
->>>>>>> ed6bd5db
         if (indexUuids.isEmpty()) return emptyMap()
 
         val result: MutableMap<String, ManagedIndexConfig?> = mutableMapOf()
