--- conflicted
+++ resolved
@@ -78,20 +78,6 @@
         return builder.endObject()
     }
 
-<<<<<<< HEAD
-    constructor(sin: StreamInput) : this(
-            id = sin.readString(),
-            seqNo = sin.readLong(),
-            primaryTerm = sin.readLong(),
-            description = sin.readString(),
-            schemaVersion = sin.readLong(),
-            lastUpdatedTime = sin.readInstant(),
-            errorNotification = sin.readOptionalWriteable(::ErrorNotification),
-            defaultState = sin.readString(),
-            states = sin.readList(::State)
-    )
-
-=======
     @Throws(IOException::class)
     constructor(sin: StreamInput) : this(
         id = sin.readString(),
@@ -106,7 +92,6 @@
     )
 
     @Throws(IOException::class)
->>>>>>> 59dd58d3
     override fun writeTo(out: StreamOutput) {
         out.writeString(id)
         out.writeLong(seqNo)
