/*
 * Copyright 2019 Amazon.com, Inc. or its affiliates. All Rights Reserved.
 *
 * Licensed under the Apache License, Version 2.0 (the "License").
 * You may not use this file except in compliance with the License.
 * A copy of the License is located at
 *
 * http://www.apache.org/licenses/LICENSE-2.0
 *
 * or in the "license" file accompanying this file. This file is distributed
 * on an "AS IS" BASIS, WITHOUT WARRANTIES OR CONDITIONS OF ANY KIND, either
 * express or implied. See the License for the specific language governing
 * permissions and limitations under the License.
 */

package com.amazon.opendistroforelasticsearch.indexmanagement.indexstatemanagement.model

import com.amazon.opendistroforelasticsearch.indexmanagement.elasticapi.instant
import com.amazon.opendistroforelasticsearch.indexmanagement.elasticapi.optionalISMTemplateField
import com.amazon.opendistroforelasticsearch.indexmanagement.elasticapi.optionalTimeField
import com.amazon.opendistroforelasticsearch.indexmanagement.util.IndexUtils
import com.amazon.opendistroforelasticsearch.indexmanagement.indexstatemanagement.util.WITH_TYPE
import org.elasticsearch.common.io.stream.StreamInput
import org.elasticsearch.common.io.stream.StreamOutput
import org.elasticsearch.common.io.stream.Writeable
import org.elasticsearch.common.xcontent.ToXContent
import org.elasticsearch.common.xcontent.ToXContentObject
import org.elasticsearch.common.xcontent.XContentBuilder
import org.elasticsearch.common.xcontent.XContentParser
import org.elasticsearch.common.xcontent.XContentParser.Token
import org.elasticsearch.common.xcontent.XContentParserUtils.ensureExpectedToken
import org.elasticsearch.index.seqno.SequenceNumbers
import java.io.IOException
import java.time.Instant

data class Policy(
    val id: String = NO_ID,
    val seqNo: Long = SequenceNumbers.UNASSIGNED_SEQ_NO,
    val primaryTerm: Long = SequenceNumbers.UNASSIGNED_PRIMARY_TERM,
    val description: String,
    val schemaVersion: Long,
    val lastUpdatedTime: Instant,
    val errorNotification: ErrorNotification?,
    val defaultState: String,
    val states: List<State>,
    val ismTemplate: ISMTemplate? = null
) : ToXContentObject, Writeable {

    init {
        val distinctStateNames = states.map { it.name }.distinct()
        states.forEach { state ->
            state.transitions.forEach { transition ->
                require(distinctStateNames.contains(transition.stateName)) {
                    "Policy contains a transition in state=${state.name} pointing to a nonexistent state=${transition.stateName}"
                }
            }
        }
        require(distinctStateNames.size == states.size) { "Policy cannot have duplicate state names" }
        require(states.isNotEmpty()) { "Policy must contain at least one State" }
        requireNotNull(states.find { it.name == defaultState }) { "Policy must have a valid default state" }
    }

    fun toXContent(builder: XContentBuilder): XContentBuilder {
        return toXContent(builder, ToXContent.EMPTY_PARAMS)
    }

    override fun toXContent(builder: XContentBuilder, params: ToXContent.Params): XContentBuilder {
        builder.startObject()
        if (params.paramAsBoolean(WITH_TYPE, true)) builder.startObject(POLICY_TYPE)
        builder.field(POLICY_ID_FIELD, id)
            .field(DESCRIPTION_FIELD, description)
            .optionalTimeField(LAST_UPDATED_TIME_FIELD, lastUpdatedTime)
            .field(SCHEMA_VERSION_FIELD, schemaVersion)
            .field(ERROR_NOTIFICATION_FIELD, errorNotification)
            .field(DEFAULT_STATE_FIELD, defaultState)
            .field(STATES_FIELD, states.toTypedArray())
            .optionalISMTemplateField(ISM_TEMPLATE, ismTemplate)
        if (params.paramAsBoolean(WITH_TYPE, true)) builder.endObject()
        return builder.endObject()
    }

    @Throws(IOException::class)
    constructor(sin: StreamInput) : this(
        id = sin.readString(),
        seqNo = sin.readLong(),
        primaryTerm = sin.readLong(),
        description = sin.readString(),
        schemaVersion = sin.readLong(),
        lastUpdatedTime = sin.readInstant(),
        errorNotification = sin.readOptionalWriteable(::ErrorNotification),
        defaultState = sin.readString(),
        states = sin.readList(::State),
        ismTemplate = sin.readOptionalWriteable(::ISMTemplate)
    )

    @Throws(IOException::class)
    override fun writeTo(out: StreamOutput) {
        out.writeString(id)
        out.writeLong(seqNo)
        out.writeLong(primaryTerm)
        out.writeString(description)
        out.writeLong(schemaVersion)
        out.writeInstant(lastUpdatedTime)
        out.writeOptionalWriteable(errorNotification)
        out.writeString(defaultState)
        out.writeList(states)
        out.writeOptionalWriteable(ismTemplate)
    }

    companion object {
        const val POLICY_TYPE = "policy"
        const val POLICY_ID_FIELD = "policy_id"
        const val DESCRIPTION_FIELD = "description"
        const val NO_ID = ""
        const val LAST_UPDATED_TIME_FIELD = "last_updated_time"
        const val SCHEMA_VERSION_FIELD = "schema_version"
        const val ERROR_NOTIFICATION_FIELD = "error_notification"
        const val DEFAULT_STATE_FIELD = "default_state"
        const val STATES_FIELD = "states"
        const val ISM_TEMPLATE = "ism_template"

        @Suppress("ComplexMethod")
        @JvmStatic
        @JvmOverloads
        @Throws(IOException::class)
        fun parse(
            xcp: XContentParser,
            id: String = NO_ID,
            seqNo: Long = SequenceNumbers.UNASSIGNED_SEQ_NO,
            primaryTerm: Long = SequenceNumbers.UNASSIGNED_PRIMARY_TERM
        ): Policy {
            var description: String? = null
            var defaultState: String? = null
            var errorNotification: ErrorNotification? = null
            var lastUpdatedTime: Instant? = null
            var schemaVersion: Long = IndexUtils.DEFAULT_SCHEMA_VERSION
            val states: MutableList<State> = mutableListOf()
            var ismTemplate: ISMTemplate? = null

            ensureExpectedToken(Token.START_OBJECT, xcp.currentToken(), xcp)
            while (xcp.nextToken() != Token.END_OBJECT) {
                val fieldName = xcp.currentName()
                xcp.nextToken()

                when (fieldName) {
                    SCHEMA_VERSION_FIELD -> schemaVersion = xcp.longValue()
                    LAST_UPDATED_TIME_FIELD -> lastUpdatedTime = xcp.instant()
                    POLICY_ID_FIELD -> { /* do nothing as this is an internal field */ }
                    DESCRIPTION_FIELD -> description = xcp.text()
                    ERROR_NOTIFICATION_FIELD -> errorNotification = if (xcp.currentToken() == Token.VALUE_NULL) null else ErrorNotification.parse(xcp)
                    DEFAULT_STATE_FIELD -> defaultState = xcp.text()
                    STATES_FIELD -> {
                        ensureExpectedToken(Token.START_ARRAY, xcp.currentToken(), xcp)
                        while (xcp.nextToken() != Token.END_ARRAY) {
                            states.add(State.parse(xcp))
                        }
                    }
                    ISM_TEMPLATE -> ismTemplate = if (xcp.currentToken() == Token.VALUE_NULL) null else ISMTemplate.parse(xcp)
                    else -> throw IllegalArgumentException("Invalid field: [$fieldName] found in Policy.")
                }
            }

            return Policy(
<<<<<<< HEAD
                id,
                seqNo,
                primaryTerm,
                requireNotNull(description) { "$DESCRIPTION_FIELD is null" },
                schemaVersion,
                lastUpdatedTime ?: Instant.now(),
                errorNotification,
                requireNotNull(defaultState) { "$DEFAULT_STATE_FIELD is null" },
                states.toList(),
                ismTemplate
=======
                id = id,
                seqNo = seqNo,
                primaryTerm = primaryTerm,
                description = requireNotNull(description) { "$DESCRIPTION_FIELD is null" },
                schemaVersion = schemaVersion,
                lastUpdatedTime = lastUpdatedTime ?: Instant.now(),
                errorNotification = errorNotification,
                defaultState = requireNotNull(defaultState) { "$DEFAULT_STATE_FIELD is null" },
                states = states.toList()
>>>>>>> 7e598feb
            )
        }
    }
}<|MERGE_RESOLUTION|>--- conflicted
+++ resolved
@@ -161,18 +161,6 @@
             }
 
             return Policy(
-<<<<<<< HEAD
-                id,
-                seqNo,
-                primaryTerm,
-                requireNotNull(description) { "$DESCRIPTION_FIELD is null" },
-                schemaVersion,
-                lastUpdatedTime ?: Instant.now(),
-                errorNotification,
-                requireNotNull(defaultState) { "$DEFAULT_STATE_FIELD is null" },
-                states.toList(),
-                ismTemplate
-=======
                 id = id,
                 seqNo = seqNo,
                 primaryTerm = primaryTerm,
@@ -181,8 +169,8 @@
                 lastUpdatedTime = lastUpdatedTime ?: Instant.now(),
                 errorNotification = errorNotification,
                 defaultState = requireNotNull(defaultState) { "$DEFAULT_STATE_FIELD is null" },
-                states = states.toList()
->>>>>>> 7e598feb
+                states = states.toList(),
+                ismTemplate = ismTemplate
             )
         }
     }
