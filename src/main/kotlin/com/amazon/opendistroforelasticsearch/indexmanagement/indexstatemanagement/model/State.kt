/*
 * Copyright 2019 Amazon.com, Inc. or its affiliates. All Rights Reserved.
 *
 * Licensed under the Apache License, Version 2.0 (the "License").
 * You may not use this file except in compliance with the License.
 * A copy of the License is located at
 *
 * http://www.apache.org/licenses/LICENSE-2.0
 *
 * or in the "license" file accompanying this file. This file is distributed
 * on an "AS IS" BASIS, WITHOUT WARRANTIES OR CONDITIONS OF ANY KIND, either
 * express or implied. See the License for the specific language governing
 * permissions and limitations under the License.
 */

package com.amazon.opendistroforelasticsearch.indexmanagement.indexstatemanagement.model

import com.amazon.opendistroforelasticsearch.indexmanagement.indexstatemanagement.model.action.ActionConfig
import org.elasticsearch.common.io.stream.StreamInput
import org.elasticsearch.common.io.stream.StreamOutput
import org.elasticsearch.common.io.stream.Writeable
import org.elasticsearch.common.xcontent.ToXContent
import org.elasticsearch.common.xcontent.ToXContentObject
import org.elasticsearch.common.xcontent.XContentBuilder
import org.elasticsearch.common.xcontent.XContentParser
import org.elasticsearch.common.xcontent.XContentParser.Token
import org.elasticsearch.common.xcontent.XContentParserUtils.ensureExpectedToken
import java.io.IOException

data class State(
    val name: String,
    val actions: List<ActionConfig>,
    val transitions: List<Transition>
) : ToXContentObject, Writeable {

    init {
        require(name.isNotBlank()) { "State must contain a valid name" }
        var hasDelete = false
        actions.forEach { actionConfig ->
            // dont allow actions after delete as they will never happen
            require(!hasDelete) { "State=$name must not contain an action after a delete action" }
            hasDelete = actionConfig.type == ActionConfig.ActionType.DELETE
        }

        // dont allow transitions if state contains delete
        if (hasDelete) require(transitions.isEmpty()) { "State=$name cannot contain transitions if using delete action" }
    }

    override fun toXContent(builder: XContentBuilder, params: ToXContent.Params): XContentBuilder {
        builder
                .startObject()
                .field(NAME_FIELD, name)
                .field(ACTIONS_FIELD, actions.toTypedArray())
                .field(TRANSITIONS_FIELD, transitions.toTypedArray())
                .endObject()
        return builder
    }

<<<<<<< HEAD
    constructor(sin: StreamInput) : this(
            sin.readString(),
            sin.readList { ActionConfig.fromStreamInput(it) },
            sin.readList(::Transition)
    )

=======
    @Throws(IOException::class)
    constructor(sin: StreamInput) : this(
        sin.readString(),
        sin.readList { ActionConfig.fromStreamInput(it) },
        sin.readList(::Transition)
    )

    @Throws(IOException::class)
>>>>>>> 59dd58d3
    override fun writeTo(out: StreamOutput) {
        out.writeString(name)
        out.writeList(actions)
        out.writeList(transitions)
    }

    companion object {
        const val NAME_FIELD = "name"
        const val ACTIONS_FIELD = "actions"
        const val TRANSITIONS_FIELD = "transitions"

        @JvmStatic
        @Throws(IOException::class)
        fun parse(xcp: XContentParser): State {
            var name: String? = null
            val actions: MutableList<ActionConfig> = mutableListOf()
            val transitions: MutableList<Transition> = mutableListOf()

            ensureExpectedToken(Token.START_OBJECT, xcp.currentToken(), xcp::getTokenLocation)
            while (xcp.nextToken() != Token.END_OBJECT) {
                val fieldName = xcp.currentName()
                xcp.nextToken()

                when (fieldName) {
                    NAME_FIELD -> name = xcp.text()
                    ACTIONS_FIELD -> {
                        ensureExpectedToken(Token.START_ARRAY, xcp.currentToken(), xcp::getTokenLocation)
                        while (xcp.nextToken() != Token.END_ARRAY) {
                            actions.add(ActionConfig.parse(xcp, actions.size))
                        }
                    }
                    TRANSITIONS_FIELD -> {
                        ensureExpectedToken(Token.START_ARRAY, xcp.currentToken(), xcp::getTokenLocation)
                        while (xcp.nextToken() != Token.END_ARRAY) {
                            transitions.add(Transition.parse(xcp))
                        }
                    }
                    else -> throw IllegalArgumentException("Invalid field: [$fieldName] found in State.")
                }
            }

            return State(
                    name = requireNotNull(name) { "State name is null" },
                    actions = actions.toList(),
                    transitions = transitions.toList()
            )
        }
    }
}<|MERGE_RESOLUTION|>--- conflicted
+++ resolved
@@ -48,22 +48,14 @@
 
     override fun toXContent(builder: XContentBuilder, params: ToXContent.Params): XContentBuilder {
         builder
-                .startObject()
+            .startObject()
                 .field(NAME_FIELD, name)
                 .field(ACTIONS_FIELD, actions.toTypedArray())
                 .field(TRANSITIONS_FIELD, transitions.toTypedArray())
-                .endObject()
+            .endObject()
         return builder
     }
 
-<<<<<<< HEAD
-    constructor(sin: StreamInput) : this(
-            sin.readString(),
-            sin.readList { ActionConfig.fromStreamInput(it) },
-            sin.readList(::Transition)
-    )
-
-=======
     @Throws(IOException::class)
     constructor(sin: StreamInput) : this(
         sin.readString(),
@@ -72,7 +64,6 @@
     )
 
     @Throws(IOException::class)
->>>>>>> 59dd58d3
     override fun writeTo(out: StreamOutput) {
         out.writeString(name)
         out.writeList(actions)
@@ -115,9 +106,9 @@
             }
 
             return State(
-                    name = requireNotNull(name) { "State name is null" },
-                    actions = actions.toList(),
-                    transitions = transitions.toList()
+                name = requireNotNull(name) { "State name is null" },
+                actions = actions.toList(),
+                transitions = transitions.toList()
             )
         }
     }
