--- conflicted
+++ resolved
@@ -37,18 +37,11 @@
 
     override fun toXContent(builder: XContentBuilder, params: ToXContent.Params): XContentBuilder {
         builder.startObject()
-                .field(STATE_NAME_FIELD, stateName)
+            .field(STATE_NAME_FIELD, stateName)
         if (conditions != null) builder.field(CONDITIONS_FIELD, conditions)
         return builder.endObject()
     }
 
-<<<<<<< HEAD
-    constructor(sin: StreamInput) : this(
-            sin.readString(),
-            sin.readOptionalWriteable(::Conditions)
-    )
-
-=======
     @Throws(IOException::class)
     constructor(sin: StreamInput) : this(
         stateName = sin.readString(),
@@ -56,7 +49,6 @@
     )
 
     @Throws(IOException::class)
->>>>>>> 59dd58d3
     override fun writeTo(out: StreamOutput) {
         out.writeString(stateName)
         out.writeOptionalWriteable(conditions)
@@ -85,8 +77,8 @@
             }
 
             return Transition(
-                    stateName = requireNotNull(name) { "Transition state name is null" },
-                    conditions = conditions
+                stateName = requireNotNull(name) { "Transition state name is null" },
+                conditions = conditions
             )
         }
     }
@@ -119,14 +111,6 @@
         return builder.endObject()
     }
 
-<<<<<<< HEAD
-    constructor(sin: StreamInput) : this(
-            sin.readOptionalTimeValue(),
-            sin.readOptionalLong(),
-            sin.readOptionalWriteable(::ByteSizeValue)
-    )
-
-=======
     @Throws(IOException::class)
     constructor(sin: StreamInput) : this(
         indexAge = sin.readOptionalTimeValue(),
@@ -136,15 +120,11 @@
     )
 
     @Throws(IOException::class)
->>>>>>> 59dd58d3
     override fun writeTo(out: StreamOutput) {
         out.writeOptionalTimeValue(indexAge)
         out.writeOptionalLong(docCount)
         out.writeOptionalWriteable(size)
-<<<<<<< HEAD
-=======
         out.writeOptionalWriteable(cron)
->>>>>>> 59dd58d3
     }
 
     companion object {
