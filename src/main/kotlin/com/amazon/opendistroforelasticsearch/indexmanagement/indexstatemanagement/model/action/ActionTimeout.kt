--- conflicted
+++ resolved
@@ -32,19 +32,12 @@
         return builder.field(TIMEOUT_FIELD, timeout.stringRep)
     }
 
-<<<<<<< HEAD
-    constructor(sin: StreamInput) : this(
-            timeout = sin.readTimeValue()
-    )
-
-=======
     @Throws(IOException::class)
     constructor(sin: StreamInput) : this(
         timeout = sin.readTimeValue()
     )
 
     @Throws(IOException::class)
->>>>>>> 59dd58d3
     override fun writeTo(out: StreamOutput) {
         out.writeTimeValue(timeout)
     }
