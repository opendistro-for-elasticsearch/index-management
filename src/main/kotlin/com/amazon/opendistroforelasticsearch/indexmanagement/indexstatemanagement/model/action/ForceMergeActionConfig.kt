/*
 * Copyright 2019 Amazon.com, Inc. or its affiliates. All Rights Reserved.
 *
 * Licensed under the Apache License, Version 2.0 (the "License").
 * You may not use this file except in compliance with the License.
 * A copy of the License is located at
 *
 * http://www.apache.org/licenses/LICENSE-2.0
 *
 * or in the "license" file accompanying this file. This file is distributed
 * on an "AS IS" BASIS, WITHOUT WARRANTIES OR CONDITIONS OF ANY KIND, either
 * express or implied. See the License for the specific language governing
 * permissions and limitations under the License.
 */

package com.amazon.opendistroforelasticsearch.indexmanagement.indexstatemanagement.model.action

import com.amazon.opendistroforelasticsearch.indexmanagement.indexstatemanagement.action.Action
import com.amazon.opendistroforelasticsearch.indexmanagement.indexstatemanagement.action.ForceMergeAction
import com.amazon.opendistroforelasticsearch.indexmanagement.indexstatemanagement.model.ManagedIndexMetaData
import org.elasticsearch.client.Client
import org.elasticsearch.cluster.service.ClusterService
import org.elasticsearch.common.io.stream.StreamInput
import org.elasticsearch.common.io.stream.StreamOutput
import org.elasticsearch.common.xcontent.ToXContent
import org.elasticsearch.common.xcontent.ToXContentObject
import org.elasticsearch.common.xcontent.XContentBuilder
import org.elasticsearch.common.xcontent.XContentParser
import org.elasticsearch.common.xcontent.XContentParser.Token
import org.elasticsearch.common.xcontent.XContentParserUtils.ensureExpectedToken
import org.elasticsearch.script.ScriptService
import java.io.IOException

data class ForceMergeActionConfig(
    val maxNumSegments: Int,
    val index: Int
) : ToXContentObject, ActionConfig(ActionType.FORCE_MERGE, index) {

    init {
        require(maxNumSegments > 0) { "Force merge {$MAX_NUM_SEGMENTS_FIELD} must be greater than 0" }
    }

    override fun toXContent(builder: XContentBuilder, params: ToXContent.Params): XContentBuilder {
        builder.startObject()
        super.toXContent(builder, params)
                .startObject(ActionType.FORCE_MERGE.type)
                .field(MAX_NUM_SEGMENTS_FIELD, maxNumSegments)
                .endObject()
        return builder.endObject()
    }

    override fun isFragment(): Boolean = super<ToXContentObject>.isFragment()

    override fun toAction(
        clusterService: ClusterService,
        scriptService: ScriptService,
        client: Client,
        managedIndexMetaData: ManagedIndexMetaData
    ): Action = ForceMergeAction(clusterService, client, managedIndexMetaData, this)

<<<<<<< HEAD
=======
    @Throws(IOException::class)
    constructor(sin: StreamInput) : this(
        maxNumSegments = sin.readInt(),
        index = sin.readInt()
    )

    @Throws(IOException::class)
>>>>>>> 59dd58d3
    override fun writeTo(out: StreamOutput) {
        super.writeTo(out)
        out.writeInt(maxNumSegments)
        out.writeInt(index)
    }

    companion object {
        const val MAX_NUM_SEGMENTS_FIELD = "max_num_segments"

        fun fromStreamInput(sin: StreamInput): ForceMergeActionConfig {
            val maxNumSegments = sin.readInt()
            val index = sin.readInt()

            return ForceMergeActionConfig(
                    maxNumSegments,
                    index
            )
        }

        @JvmStatic
        @Throws(IOException::class)
        fun parse(xcp: XContentParser, index: Int): ForceMergeActionConfig {
            var maxNumSegments: Int? = null

            ensureExpectedToken(Token.START_OBJECT, xcp.currentToken(), xcp::getTokenLocation)
            while (xcp.nextToken() != Token.END_OBJECT) {
                val fieldName = xcp.currentName()
                xcp.nextToken()

                when (fieldName) {
                    MAX_NUM_SEGMENTS_FIELD -> maxNumSegments = xcp.intValue()
                    else -> throw IllegalArgumentException("Invalid field: [$fieldName] found in ForceMergeActionConfig.")
                }
            }

            return ForceMergeActionConfig(
                    requireNotNull(maxNumSegments) { "ForceMergeActionConfig maxNumSegments is null" },
                    index
            )
        }
    }
}<|MERGE_RESOLUTION|>--- conflicted
+++ resolved
@@ -43,9 +43,9 @@
     override fun toXContent(builder: XContentBuilder, params: ToXContent.Params): XContentBuilder {
         builder.startObject()
         super.toXContent(builder, params)
-                .startObject(ActionType.FORCE_MERGE.type)
+            .startObject(ActionType.FORCE_MERGE.type)
                 .field(MAX_NUM_SEGMENTS_FIELD, maxNumSegments)
-                .endObject()
+            .endObject()
         return builder.endObject()
     }
 
@@ -58,8 +58,6 @@
         managedIndexMetaData: ManagedIndexMetaData
     ): Action = ForceMergeAction(clusterService, client, managedIndexMetaData, this)
 
-<<<<<<< HEAD
-=======
     @Throws(IOException::class)
     constructor(sin: StreamInput) : this(
         maxNumSegments = sin.readInt(),
@@ -67,7 +65,6 @@
     )
 
     @Throws(IOException::class)
->>>>>>> 59dd58d3
     override fun writeTo(out: StreamOutput) {
         super.writeTo(out)
         out.writeInt(maxNumSegments)
@@ -76,16 +73,6 @@
 
     companion object {
         const val MAX_NUM_SEGMENTS_FIELD = "max_num_segments"
-
-        fun fromStreamInput(sin: StreamInput): ForceMergeActionConfig {
-            val maxNumSegments = sin.readInt()
-            val index = sin.readInt()
-
-            return ForceMergeActionConfig(
-                    maxNumSegments,
-                    index
-            )
-        }
 
         @JvmStatic
         @Throws(IOException::class)
@@ -104,8 +91,8 @@
             }
 
             return ForceMergeActionConfig(
-                    requireNotNull(maxNumSegments) { "ForceMergeActionConfig maxNumSegments is null" },
-                    index
+                requireNotNull(maxNumSegments) { "ForceMergeActionConfig maxNumSegments is null" },
+                index
             )
         }
     }
