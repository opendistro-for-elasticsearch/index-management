/*
 * Copyright 2019 Amazon.com, Inc. or its affiliates. All Rights Reserved.
 *
 * Licensed under the Apache License, Version 2.0 (the "License").
 * You may not use this file except in compliance with the License.
 * A copy of the License is located at
 *
 * http://www.apache.org/licenses/LICENSE-2.0
 *
 * or in the "license" file accompanying this file. This file is distributed
 * on an "AS IS" BASIS, WITHOUT WARRANTIES OR CONDITIONS OF ANY KIND, either
 * express or implied. See the License for the specific language governing
 * permissions and limitations under the License.
 */

package com.amazon.opendistroforelasticsearch.indexmanagement.indexstatemanagement.model.action

import com.amazon.opendistroforelasticsearch.indexmanagement.indexstatemanagement.action.Action
import com.amazon.opendistroforelasticsearch.indexmanagement.indexstatemanagement.action.IndexPriorityAction
import com.amazon.opendistroforelasticsearch.indexmanagement.indexstatemanagement.model.ManagedIndexMetaData
import org.elasticsearch.client.Client
import org.elasticsearch.cluster.service.ClusterService
import org.elasticsearch.common.io.stream.StreamInput
import org.elasticsearch.common.io.stream.StreamOutput
import org.elasticsearch.common.xcontent.ToXContent
import org.elasticsearch.common.xcontent.ToXContentObject
import org.elasticsearch.common.xcontent.XContentBuilder
import org.elasticsearch.common.xcontent.XContentParser
import org.elasticsearch.common.xcontent.XContentParser.Token
import org.elasticsearch.common.xcontent.XContentParserUtils.ensureExpectedToken
import org.elasticsearch.script.ScriptService
import java.io.IOException

data class IndexPriorityActionConfig(
    val indexPriority: Int,
    val index: Int
) : ToXContentObject, ActionConfig(ActionType.INDEX_PRIORITY, index) {

    init {
        require(indexPriority >= 0) { "IndexPriorityActionConfig index_priority value must be a non-negative number" }
    }

    override fun toXContent(builder: XContentBuilder, params: ToXContent.Params): XContentBuilder {
        builder.startObject()
        super.toXContent(builder, params).startObject(ActionType.INDEX_PRIORITY.type)
        builder.field(INDEX_PRIORITY_FIELD, indexPriority)
        return builder.endObject().endObject()
    }

    override fun isFragment(): Boolean = super<ToXContentObject>.isFragment()

    override fun toAction(
        clusterService: ClusterService,
        scriptService: ScriptService,
        client: Client,
        managedIndexMetaData: ManagedIndexMetaData
    ): Action = IndexPriorityAction(clusterService, client, managedIndexMetaData, this)

<<<<<<< HEAD
=======
    @Throws(IOException::class)
    constructor(sin: StreamInput) : this(
        indexPriority = sin.readInt(),
        index = sin.readInt()
    )

    @Throws(IOException::class)
>>>>>>> 59dd58d3
    override fun writeTo(out: StreamOutput) {
        super.writeTo(out)
        out.writeInt(indexPriority)
        out.writeInt(index)
    }

    companion object {
        const val INDEX_PRIORITY_FIELD = "priority"

        fun fromStreamInput(sin: StreamInput): IndexPriorityActionConfig {
            val indexPriority = sin.readInt()
            val index = sin.readInt()

            return IndexPriorityActionConfig(
                    indexPriority = indexPriority,
                    index = index
            )
        }

        @JvmStatic
        @Throws(IOException::class)
        fun parse(xcp: XContentParser, index: Int): IndexPriorityActionConfig {
            var indexPriority: Int? = null

            ensureExpectedToken(Token.START_OBJECT, xcp.currentToken(), xcp::getTokenLocation)
            while (xcp.nextToken() != Token.END_OBJECT) {
                val fieldName = xcp.currentName()
                xcp.nextToken()

                when (fieldName) {
                    INDEX_PRIORITY_FIELD -> indexPriority = xcp.intValue()
                    else -> throw IllegalArgumentException("Invalid field: [$fieldName] found in IndexPriorityActionConfig.")
                }
            }

            return IndexPriorityActionConfig(
                    indexPriority = requireNotNull(indexPriority) { "$INDEX_PRIORITY_FIELD is null" },
                    index = index
            )
        }
    }
}<|MERGE_RESOLUTION|>--- conflicted
+++ resolved
@@ -56,8 +56,6 @@
         managedIndexMetaData: ManagedIndexMetaData
     ): Action = IndexPriorityAction(clusterService, client, managedIndexMetaData, this)
 
-<<<<<<< HEAD
-=======
     @Throws(IOException::class)
     constructor(sin: StreamInput) : this(
         indexPriority = sin.readInt(),
@@ -65,7 +63,6 @@
     )
 
     @Throws(IOException::class)
->>>>>>> 59dd58d3
     override fun writeTo(out: StreamOutput) {
         super.writeTo(out)
         out.writeInt(indexPriority)
@@ -74,16 +71,6 @@
 
     companion object {
         const val INDEX_PRIORITY_FIELD = "priority"
-
-        fun fromStreamInput(sin: StreamInput): IndexPriorityActionConfig {
-            val indexPriority = sin.readInt()
-            val index = sin.readInt()
-
-            return IndexPriorityActionConfig(
-                    indexPriority = indexPriority,
-                    index = index
-            )
-        }
 
         @JvmStatic
         @Throws(IOException::class)
@@ -102,8 +89,8 @@
             }
 
             return IndexPriorityActionConfig(
-                    indexPriority = requireNotNull(indexPriority) { "$INDEX_PRIORITY_FIELD is null" },
-                    index = index
+                indexPriority = requireNotNull(indexPriority) { "$INDEX_PRIORITY_FIELD is null" },
+                index = index
             )
         }
     }
