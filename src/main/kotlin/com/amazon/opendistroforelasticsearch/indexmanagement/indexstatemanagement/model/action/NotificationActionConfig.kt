--- conflicted
+++ resolved
@@ -62,12 +62,6 @@
         managedIndexMetaData: ManagedIndexMetaData
     ): Action = NotificationAction(clusterService, scriptService, client, managedIndexMetaData, this)
 
-<<<<<<< HEAD
-    override fun writeTo(out: StreamOutput) {
-        super.writeTo(out)
-        out.writeOptionalWriteable(destination)
-        out.writeOptionalWriteable(messageTemplate)
-=======
     @Throws(IOException::class)
     constructor(sin: StreamInput) : this(
         destination = Destination(sin),
@@ -80,7 +74,6 @@
         super.writeTo(out)
         destination.writeTo(out)
         messageTemplate.writeTo(out)
->>>>>>> 59dd58d3
         out.writeInt(index)
     }
 
@@ -88,18 +81,6 @@
         const val DESTINATION_FIELD = "destination"
         const val MESSAGE_TEMPLATE_FIELD = "message_template"
         const val MUSTACHE = "mustache"
-
-        fun fromStreamInput(sin: StreamInput): NotificationActionConfig {
-            val destination = sin.readOptionalWriteable(::Destination)
-            val messageTemplate = sin.readOptionalWriteable(::Script)
-            val index = sin.readInt()
-
-            return NotificationActionConfig(
-                    destination = requireNotNull(destination) { "NotificationActionConfig destination is null" },
-                    messageTemplate = requireNotNull(messageTemplate) { "NotificationActionConfig message template is null" },
-                    index = index
-            )
-        }
 
         @JvmStatic
         @Throws(IOException::class)
@@ -120,9 +101,9 @@
             }
 
             return NotificationActionConfig(
-                    destination = requireNotNull(destination) { "NotificationActionConfig destination is null" },
-                    messageTemplate = requireNotNull(messageTemplate) { "NotificationActionConfig message template is null" },
-                    index = index
+                destination = requireNotNull(destination) { "NotificationActionConfig destination is null" },
+                messageTemplate = requireNotNull(messageTemplate) { "NotificationActionConfig message template is null" },
+                index = index
             )
         }
     }
