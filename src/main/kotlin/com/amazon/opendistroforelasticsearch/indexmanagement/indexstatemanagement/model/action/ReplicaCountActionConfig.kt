--- conflicted
+++ resolved
@@ -56,8 +56,6 @@
         managedIndexMetaData: ManagedIndexMetaData
     ): Action = ReplicaCountAction(clusterService, client, managedIndexMetaData, this)
 
-<<<<<<< HEAD
-=======
     @Throws(IOException::class)
     constructor(sin: StreamInput) : this(
         numOfReplicas = sin.readInt(),
@@ -65,7 +63,6 @@
     )
 
     @Throws(IOException::class)
->>>>>>> 59dd58d3
     override fun writeTo(out: StreamOutput) {
         super.writeTo(out)
         out.writeInt(numOfReplicas)
@@ -74,16 +71,6 @@
 
     companion object {
         const val NUMBER_OF_REPLICAS_FIELD = "number_of_replicas"
-
-        fun fromStreamInput(sin: StreamInput): ReplicaCountActionConfig {
-            val numOfReplicas = sin.readInt()
-            val index = sin.readInt()
-
-            return ReplicaCountActionConfig(
-                    numOfReplicas = numOfReplicas,
-                    index = index
-            )
-        }
 
         @JvmStatic
         @Throws(IOException::class)
@@ -102,8 +89,8 @@
             }
 
             return ReplicaCountActionConfig(
-                    numOfReplicas = requireNotNull(numOfReplicas) { "$NUMBER_OF_REPLICAS_FIELD is null" },
-                    index = index
+                numOfReplicas = requireNotNull(numOfReplicas) { "$NUMBER_OF_REPLICAS_FIELD is null" },
+                index = index
             )
         }
     }
