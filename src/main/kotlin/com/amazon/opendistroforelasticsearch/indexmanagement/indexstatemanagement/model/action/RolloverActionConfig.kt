/*
 * Copyright 2019 Amazon.com, Inc. or its affiliates. All Rights Reserved.
 *
 * Licensed under the Apache License, Version 2.0 (the "License").
 * You may not use this file except in compliance with the License.
 * A copy of the License is located at
 *
 * http://www.apache.org/licenses/LICENSE-2.0
 *
 * or in the "license" file accompanying this file. This file is distributed
 * on an "AS IS" BASIS, WITHOUT WARRANTIES OR CONDITIONS OF ANY KIND, either
 * express or implied. See the License for the specific language governing
 * permissions and limitations under the License.
 */

package com.amazon.opendistroforelasticsearch.indexmanagement.indexstatemanagement.model.action

import com.amazon.opendistroforelasticsearch.indexmanagement.indexstatemanagement.action.Action
import com.amazon.opendistroforelasticsearch.indexmanagement.indexstatemanagement.action.RolloverAction
import com.amazon.opendistroforelasticsearch.indexmanagement.indexstatemanagement.model.ManagedIndexMetaData
import org.elasticsearch.client.Client
import org.elasticsearch.cluster.service.ClusterService
import org.elasticsearch.common.io.stream.StreamInput
import org.elasticsearch.common.io.stream.StreamOutput
import org.elasticsearch.common.unit.ByteSizeValue
import org.elasticsearch.common.unit.TimeValue
import org.elasticsearch.common.xcontent.ToXContent
import org.elasticsearch.common.xcontent.ToXContentObject
import org.elasticsearch.common.xcontent.XContentBuilder
import org.elasticsearch.common.xcontent.XContentParser
import org.elasticsearch.common.xcontent.XContentParser.Token
import org.elasticsearch.common.xcontent.XContentParserUtils.ensureExpectedToken
import org.elasticsearch.script.ScriptService
import java.io.IOException

data class RolloverActionConfig(
    val minSize: ByteSizeValue?,
    val minDocs: Long?,
    val minAge: TimeValue?,
    val index: Int
) : ToXContentObject, ActionConfig(ActionType.ROLLOVER, index) {

    init {
        if (minSize != null) require(minSize.bytes > 0) { "RolloverActionConfig minSize value must be greater than 0" }

        if (minDocs != null) require(minDocs > 0) { "RolloverActionConfig minDocs value must be greater than 0" }
    }

    override fun toXContent(builder: XContentBuilder, params: ToXContent.Params): XContentBuilder {
        builder.startObject()
        super.toXContent(builder, params)
                .startObject(ActionType.ROLLOVER.type)
        if (minSize != null) builder.field(MIN_SIZE_FIELD, minSize.stringRep)
        if (minDocs != null) builder.field(MIN_DOC_COUNT_FIELD, minDocs)
        if (minAge != null) builder.field(MIN_INDEX_AGE_FIELD, minAge.stringRep)
        return builder.endObject().endObject()
    }

    override fun isFragment(): Boolean = super<ToXContentObject>.isFragment()

    override fun toAction(
        clusterService: ClusterService,
        scriptService: ScriptService,
        client: Client,
        managedIndexMetaData: ManagedIndexMetaData
    ): Action = RolloverAction(clusterService, client, managedIndexMetaData, this)

<<<<<<< HEAD
=======
    @Throws(IOException::class)
    constructor(sin: StreamInput) : this(
        minSize = sin.readOptionalWriteable(::ByteSizeValue),
        minDocs = sin.readOptionalLong(),
        minAge = sin.readOptionalTimeValue(),
        index = sin.readInt()
    )

    @Throws(IOException::class)
>>>>>>> 59dd58d3
    override fun writeTo(out: StreamOutput) {
        super.writeTo(out)
        out.writeOptionalWriteable(minSize)
        out.writeOptionalLong(minDocs)
        out.writeOptionalTimeValue(minAge)
        out.writeInt(index)
    }
<<<<<<< HEAD
=======

>>>>>>> 59dd58d3
    companion object {
        const val MIN_SIZE_FIELD = "min_size"
        const val MIN_DOC_COUNT_FIELD = "min_doc_count"
        const val MIN_INDEX_AGE_FIELD = "min_index_age"

        fun fromStreamInput(sin: StreamInput): RolloverActionConfig {
            val minSize = sin.readOptionalWriteable(::ByteSizeValue)
            val minDocs = sin.readOptionalLong()
            val minAge = sin.readOptionalTimeValue()
            val index = sin.readInt()

            return RolloverActionConfig(
                    minSize = minSize,
                    minDocs = minDocs,
                    minAge = minAge,
                    index = index
            )
        }

        @JvmStatic
        @Throws(IOException::class)
        fun parse(xcp: XContentParser, index: Int): RolloverActionConfig {
            var minSize: ByteSizeValue? = null
            var minDocs: Long? = null
            var minAge: TimeValue? = null

            ensureExpectedToken(Token.START_OBJECT, xcp.currentToken(), xcp::getTokenLocation)
            while (xcp.nextToken() != Token.END_OBJECT) {
                val fieldName = xcp.currentName()
                xcp.nextToken()

                when (fieldName) {
                    MIN_SIZE_FIELD -> minSize = ByteSizeValue.parseBytesSizeValue(xcp.text(), MIN_SIZE_FIELD)
                    MIN_DOC_COUNT_FIELD -> minDocs = xcp.longValue()
                    MIN_INDEX_AGE_FIELD -> minAge = TimeValue.parseTimeValue(xcp.text(), MIN_INDEX_AGE_FIELD)
                    else -> throw IllegalArgumentException("Invalid field: [$fieldName] found in RolloverActionConfig.")
                }
            }

            return RolloverActionConfig(
                    minSize = minSize,
                    minDocs = minDocs,
                    minAge = minAge,
                    index = index
            )
        }
    }
}<|MERGE_RESOLUTION|>--- conflicted
+++ resolved
@@ -49,7 +49,7 @@
     override fun toXContent(builder: XContentBuilder, params: ToXContent.Params): XContentBuilder {
         builder.startObject()
         super.toXContent(builder, params)
-                .startObject(ActionType.ROLLOVER.type)
+            .startObject(ActionType.ROLLOVER.type)
         if (minSize != null) builder.field(MIN_SIZE_FIELD, minSize.stringRep)
         if (minDocs != null) builder.field(MIN_DOC_COUNT_FIELD, minDocs)
         if (minAge != null) builder.field(MIN_INDEX_AGE_FIELD, minAge.stringRep)
@@ -65,8 +65,6 @@
         managedIndexMetaData: ManagedIndexMetaData
     ): Action = RolloverAction(clusterService, client, managedIndexMetaData, this)
 
-<<<<<<< HEAD
-=======
     @Throws(IOException::class)
     constructor(sin: StreamInput) : this(
         minSize = sin.readOptionalWriteable(::ByteSizeValue),
@@ -76,7 +74,6 @@
     )
 
     @Throws(IOException::class)
->>>>>>> 59dd58d3
     override fun writeTo(out: StreamOutput) {
         super.writeTo(out)
         out.writeOptionalWriteable(minSize)
@@ -84,28 +81,11 @@
         out.writeOptionalTimeValue(minAge)
         out.writeInt(index)
     }
-<<<<<<< HEAD
-=======
 
->>>>>>> 59dd58d3
     companion object {
         const val MIN_SIZE_FIELD = "min_size"
         const val MIN_DOC_COUNT_FIELD = "min_doc_count"
         const val MIN_INDEX_AGE_FIELD = "min_index_age"
-
-        fun fromStreamInput(sin: StreamInput): RolloverActionConfig {
-            val minSize = sin.readOptionalWriteable(::ByteSizeValue)
-            val minDocs = sin.readOptionalLong()
-            val minAge = sin.readOptionalTimeValue()
-            val index = sin.readInt()
-
-            return RolloverActionConfig(
-                    minSize = minSize,
-                    minDocs = minDocs,
-                    minAge = minAge,
-                    index = index
-            )
-        }
 
         @JvmStatic
         @Throws(IOException::class)
@@ -128,10 +108,10 @@
             }
 
             return RolloverActionConfig(
-                    minSize = minSize,
-                    minDocs = minDocs,
-                    minAge = minAge,
-                    index = index
+                minSize = minSize,
+                minDocs = minDocs,
+                minAge = minAge,
+                index = index
             )
         }
     }
