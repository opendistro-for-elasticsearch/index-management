/*
 * Copyright 2019 Amazon.com, Inc. or its affiliates. All Rights Reserved.
 *
 * Licensed under the Apache License, Version 2.0 (the "License").
 * You may not use this file except in compliance with the License.
 * A copy of the License is located at
 *
 * http://www.apache.org/licenses/LICENSE-2.0
 *
 * or in the "license" file accompanying this file. This file is distributed
 * on an "AS IS" BASIS, WITHOUT WARRANTIES OR CONDITIONS OF ANY KIND, either
 * express or implied. See the License for the specific language governing
 * permissions and limitations under the License.
 */

package com.amazon.opendistroforelasticsearch.indexmanagement.indexstatemanagement.model.action

import com.amazon.opendistroforelasticsearch.indexmanagement.indexstatemanagement.action.Action
import com.amazon.opendistroforelasticsearch.indexmanagement.indexstatemanagement.action.SnapshotAction
import com.amazon.opendistroforelasticsearch.indexmanagement.indexstatemanagement.model.ManagedIndexMetaData
import org.elasticsearch.client.Client
import org.elasticsearch.cluster.service.ClusterService
import org.elasticsearch.common.io.stream.StreamInput
import org.elasticsearch.common.io.stream.StreamOutput
import org.elasticsearch.common.xcontent.ToXContent
import org.elasticsearch.common.xcontent.ToXContentObject
import org.elasticsearch.common.xcontent.XContentBuilder
import org.elasticsearch.common.xcontent.XContentParser
import org.elasticsearch.common.xcontent.XContentParserUtils
import org.elasticsearch.script.ScriptService
import java.io.IOException

data class SnapshotActionConfig(
    val repository: String,
    val snapshot: String,
    val index: Int
) : ToXContentObject, ActionConfig(ActionType.SNAPSHOT, index) {

    override fun toXContent(builder: XContentBuilder, params: ToXContent.Params): XContentBuilder {
        builder.startObject()
        super.toXContent(builder, params)
<<<<<<< HEAD
                .startObject(ActionType.SNAPSHOT.type)
        if (repository != null) builder.field(REPOSITORY_FIELD, repository)
        if (snapshot != null) builder.field(SNAPSHOT_FIELD, snapshot)
=======
            .startObject(ActionType.SNAPSHOT.type)
            .field(REPOSITORY_FIELD, repository)
            .field(SNAPSHOT_FIELD, snapshot)
>>>>>>> 59dd58d3
        return builder.endObject().endObject()
    }

    override fun isFragment(): Boolean = super<ToXContentObject>.isFragment()

    override fun toAction(
        clusterService: ClusterService,
        scriptService: ScriptService,
        client: Client,
        managedIndexMetaData: ManagedIndexMetaData
    ): Action = SnapshotAction(clusterService, client, managedIndexMetaData, this)

<<<<<<< HEAD
    override fun writeTo(out: StreamOutput) {
        super.writeTo(out)
        out.writeOptionalString(repository)
        out.writeOptionalString(snapshot)
=======
    @Throws(IOException::class)
    constructor(sin: StreamInput) : this(
        repository = sin.readString(),
        snapshot = sin.readString(),
        index = sin.readInt()
    )

    @Throws(IOException::class)
    override fun writeTo(out: StreamOutput) {
        super.writeTo(out)
        out.writeString(repository)
        out.writeString(snapshot)
>>>>>>> 59dd58d3
        out.writeInt(index)
    }

    companion object {
        const val REPOSITORY_FIELD = "repository"
        const val SNAPSHOT_FIELD = "snapshot"
        const val INCLUDE_GLOBAL_STATE = "include_global_state"

        fun fromStreamInput(sin: StreamInput): SnapshotActionConfig {
            val repository = sin.readOptionalString()
            val snapshot = sin.readOptionalString()
            val index = sin.readInt()

            return SnapshotActionConfig(
                    repository = repository,
                    snapshot = snapshot,
                    index = index
            )
        }

        @JvmStatic
        @Throws(IOException::class)
        fun parse(xcp: XContentParser, index: Int): SnapshotActionConfig {
            var repository: String? = null
            var snapshot: String? = null

            XContentParserUtils.ensureExpectedToken(XContentParser.Token.START_OBJECT, xcp.currentToken(), xcp::getTokenLocation)
            while (xcp.nextToken() != XContentParser.Token.END_OBJECT) {
                val fieldName = xcp.currentName()
                xcp.nextToken()

                when (fieldName) {
                    REPOSITORY_FIELD -> repository = xcp.text()
                    SNAPSHOT_FIELD -> snapshot = xcp.text()
                    else -> throw IllegalArgumentException("Invalid field: [$fieldName] found in SnapshotActionConfig.")
                }
            }

            return SnapshotActionConfig(
<<<<<<< HEAD
                    repository = repository,
                    snapshot = snapshot,
                    index = index
=======
                repository = requireNotNull(repository) { "SnapshotActionConfig repository must be specified" },
                snapshot = requireNotNull(snapshot) { "SnapshotActionConfig snapshot must be specified" },
                index = index
>>>>>>> 59dd58d3
            )
        }
    }
}<|MERGE_RESOLUTION|>--- conflicted
+++ resolved
@@ -39,15 +39,9 @@
     override fun toXContent(builder: XContentBuilder, params: ToXContent.Params): XContentBuilder {
         builder.startObject()
         super.toXContent(builder, params)
-<<<<<<< HEAD
-                .startObject(ActionType.SNAPSHOT.type)
-        if (repository != null) builder.field(REPOSITORY_FIELD, repository)
-        if (snapshot != null) builder.field(SNAPSHOT_FIELD, snapshot)
-=======
             .startObject(ActionType.SNAPSHOT.type)
             .field(REPOSITORY_FIELD, repository)
             .field(SNAPSHOT_FIELD, snapshot)
->>>>>>> 59dd58d3
         return builder.endObject().endObject()
     }
 
@@ -60,12 +54,6 @@
         managedIndexMetaData: ManagedIndexMetaData
     ): Action = SnapshotAction(clusterService, client, managedIndexMetaData, this)
 
-<<<<<<< HEAD
-    override fun writeTo(out: StreamOutput) {
-        super.writeTo(out)
-        out.writeOptionalString(repository)
-        out.writeOptionalString(snapshot)
-=======
     @Throws(IOException::class)
     constructor(sin: StreamInput) : this(
         repository = sin.readString(),
@@ -78,7 +66,6 @@
         super.writeTo(out)
         out.writeString(repository)
         out.writeString(snapshot)
->>>>>>> 59dd58d3
         out.writeInt(index)
     }
 
@@ -86,18 +73,6 @@
         const val REPOSITORY_FIELD = "repository"
         const val SNAPSHOT_FIELD = "snapshot"
         const val INCLUDE_GLOBAL_STATE = "include_global_state"
-
-        fun fromStreamInput(sin: StreamInput): SnapshotActionConfig {
-            val repository = sin.readOptionalString()
-            val snapshot = sin.readOptionalString()
-            val index = sin.readInt()
-
-            return SnapshotActionConfig(
-                    repository = repository,
-                    snapshot = snapshot,
-                    index = index
-            )
-        }
 
         @JvmStatic
         @Throws(IOException::class)
@@ -118,15 +93,9 @@
             }
 
             return SnapshotActionConfig(
-<<<<<<< HEAD
-                    repository = repository,
-                    snapshot = snapshot,
-                    index = index
-=======
                 repository = requireNotNull(repository) { "SnapshotActionConfig repository must be specified" },
                 snapshot = requireNotNull(snapshot) { "SnapshotActionConfig snapshot must be specified" },
                 index = index
->>>>>>> 59dd58d3
             )
         }
     }
