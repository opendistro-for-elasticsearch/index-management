/*
 *   Copyright 2019 Amazon.com, Inc. or its affiliates. All Rights Reserved.
 *
 *   Licensed under the Apache License, Version 2.0 (the "License").
 *   You may not use this file except in compliance with the License.
 *   A copy of the License is located at
 *
 *       http://www.apache.org/licenses/LICENSE-2.0
 *
 *   or in the "license" file accompanying this file. This file is distributed
 *   on an "AS IS" BASIS, WITHOUT WARRANTIES OR CONDITIONS OF ANY KIND, either
 *   express or implied. See the License for the specific language governing
 *   permissions and limitations under the License.
 */

package com.amazon.opendistroforelasticsearch.indexmanagement.indexstatemanagement.model.destination

import org.elasticsearch.common.Strings
import org.elasticsearch.common.io.stream.StreamInput
import org.elasticsearch.common.io.stream.StreamOutput
import org.elasticsearch.common.io.stream.Writeable
import org.elasticsearch.common.xcontent.ToXContent
import org.elasticsearch.common.xcontent.XContentBuilder
import org.elasticsearch.common.xcontent.XContentParser
import org.elasticsearch.common.xcontent.XContentParserUtils.ensureExpectedToken
import java.io.IOException
import java.lang.IllegalStateException

/**
 * A value object that represents a Custom webhook message. Webhook message will be
 * submitted to the Custom webhook destination
 *
 * Temporary import from alerting, this will be removed once we pull notifications out of
 * alerting so all plugins can consume and use.
 */
data class CustomWebhook(
    val url: String?,
    val scheme: String?,
    val host: String?,
    val port: Int,
    val path: String?,
    val queryParams: Map<String, String>,
    val headerParams: Map<String, String>,
    val username: String?,
    val password: String?
) : ToXContent, Writeable {

    init {
        require(!(Strings.isNullOrEmpty(url) && Strings.isNullOrEmpty(host))) {
            "Url or Host name must be provided."
        }
    }

    override fun toXContent(builder: XContentBuilder, params: ToXContent.Params): XContentBuilder {
        return builder.startObject(TYPE)
                .field(URL, url)
                .field(SCHEME_FIELD, scheme)
                .field(HOST_FIELD, host)
                .field(PORT_FIELD, port)
                .field(PATH_FIELD, path)
                .field(QUERY_PARAMS_FIELD, queryParams)
                .field(HEADER_PARAMS_FIELD, headerParams)
                .field(USERNAME_FIELD, username)
                .field(PASSWORD_FIELD, password)
                .endObject()
    }

    constructor(sin: StreamInput) : this(
<<<<<<< HEAD
            sin.readOptionalString(),
            sin.readOptionalString(),
            sin.readOptionalString(),
            sin.readInt(),
            sin.readOptionalString(),
            suppressWarning(sin.readMap()),
            suppressWarning(sin.readMap()),
            sin.readOptionalString(),
            sin.readOptionalString()
=======
        sin.readOptionalString(),
        sin.readOptionalString(),
        sin.readOptionalString(),
        sin.readInt(),
        sin.readOptionalString(),
        suppressWarning(sin.readMap()),
        suppressWarning(sin.readMap()),
        sin.readOptionalString(),
        sin.readOptionalString()
>>>>>>> 59dd58d3
    )

    override fun writeTo(out: StreamOutput) {
        out.writeOptionalString(url)
        out.writeOptionalString(scheme)
        out.writeOptionalString(host)
        out.writeInt(port)
        out.writeOptionalString(path)
        out.writeMap(queryParams)
        out.writeMap(headerParams)
        out.writeOptionalString(username)
        out.writeOptionalString(password)
    }

    companion object {
        const val URL = "url"
        const val TYPE = "custom_webhook"
        const val SCHEME_FIELD = "scheme"
        const val HOST_FIELD = "host"
        const val PORT_FIELD = "port"
        const val PATH_FIELD = "path"
        const val QUERY_PARAMS_FIELD = "query_params"
        const val HEADER_PARAMS_FIELD = "header_params"
        const val USERNAME_FIELD = "username"
        const val PASSWORD_FIELD = "password"

        @Suppress("ComplexMethod")
        @JvmStatic
        @Throws(IOException::class)
        fun parse(xcp: XContentParser): CustomWebhook {
            var url: String? = null
            var scheme: String? = null
            var host: String? = null
            var port: Int = -1
            var path: String? = null
            var queryParams: Map<String, String> = mutableMapOf()
            var headerParams: Map<String, String> = mutableMapOf()
            var username: String? = null
            var password: String? = null

            ensureExpectedToken(XContentParser.Token.START_OBJECT, xcp.currentToken(), xcp::getTokenLocation)
            while (xcp.nextToken() != XContentParser.Token.END_OBJECT) {
                val fieldName = xcp.currentName()
                xcp.nextToken()
                when (fieldName) {
                    URL -> url = xcp.textOrNull()
                    SCHEME_FIELD -> scheme = xcp.textOrNull()
                    HOST_FIELD -> host = xcp.textOrNull()
                    PORT_FIELD -> port = xcp.intValue()
                    PATH_FIELD -> path = xcp.textOrNull()
                    QUERY_PARAMS_FIELD -> queryParams = xcp.mapStrings()
                    HEADER_PARAMS_FIELD -> headerParams = xcp.mapStrings()
                    USERNAME_FIELD -> username = xcp.textOrNull()
                    PASSWORD_FIELD -> password = xcp.textOrNull()
                    else -> {
                        throw IllegalStateException("Unexpected field: $fieldName, while parsing custom webhook destination")
                    }
                }
            }
            return CustomWebhook(url, scheme, host, port, path, queryParams, headerParams, username, password)
        }

        @Suppress("UNCHECKED_CAST")
        fun suppressWarning(map: MutableMap<String?, Any?>?): MutableMap<String, String> {
            return map as MutableMap<String, String>
        }
    }
}<|MERGE_RESOLUTION|>--- conflicted
+++ resolved
@@ -66,17 +66,6 @@
     }
 
     constructor(sin: StreamInput) : this(
-<<<<<<< HEAD
-            sin.readOptionalString(),
-            sin.readOptionalString(),
-            sin.readOptionalString(),
-            sin.readInt(),
-            sin.readOptionalString(),
-            suppressWarning(sin.readMap()),
-            suppressWarning(sin.readMap()),
-            sin.readOptionalString(),
-            sin.readOptionalString()
-=======
         sin.readOptionalString(),
         sin.readOptionalString(),
         sin.readOptionalString(),
@@ -86,7 +75,6 @@
         suppressWarning(sin.readMap()),
         sin.readOptionalString(),
         sin.readOptionalString()
->>>>>>> 59dd58d3
     )
 
     override fun writeTo(out: StreamOutput) {
