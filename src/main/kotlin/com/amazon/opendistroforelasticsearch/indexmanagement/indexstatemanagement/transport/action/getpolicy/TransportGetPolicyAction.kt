--- conflicted
+++ resolved
@@ -68,12 +68,7 @@
                 }
 
                 override fun onFailure(t: Exception) {
-<<<<<<< HEAD
-                    log.info("get policy failure $t")
-                    actionListener.onFailure(t)
-=======
                     actionListener.onFailure(ExceptionsHelper.unwrapCause(t) as Exception)
->>>>>>> ed6bd5db
                 }
             })
         }
