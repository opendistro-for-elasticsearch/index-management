--- conflicted
+++ resolved
@@ -23,10 +23,7 @@
 import com.amazon.opendistroforelasticsearch.indexmanagement.indexstatemanagement.elasticapi.getPolicyToTemplateMap
 import com.amazon.opendistroforelasticsearch.indexmanagement.indexstatemanagement.findConflictingPolicyTemplates
 import com.amazon.opendistroforelasticsearch.indexmanagement.indexstatemanagement.model.Policy
-<<<<<<< HEAD
-=======
 import com.amazon.opendistroforelasticsearch.indexmanagement.util.IndexManagementException
->>>>>>> ed6bd5db
 import com.amazon.opendistroforelasticsearch.indexmanagement.indexstatemanagement.util.ISM_TEMPLATE_FIELD
 import com.amazon.opendistroforelasticsearch.indexmanagement.indexstatemanagement.validateFormat
 import com.amazon.opendistroforelasticsearch.indexmanagement.util.IndexManagementException
@@ -102,10 +99,7 @@
             if (response.isAcknowledged) {
                 log.info("Successfully created or updated ${IndexManagementPlugin.INDEX_MANAGEMENT_INDEX} with newest mappings.")
 
-<<<<<<< HEAD
-=======
                 // if there is template field, we will check
->>>>>>> ed6bd5db
                 policy = request.policy
                 val reqTemplate = policy.ismTemplate
                 if (reqTemplate != null) {
@@ -194,11 +188,7 @@
                 override fun onFailure(t: Exception) {
                     // TODO should wrap document already exists exception
                     //  provide a direct message asking user to use seqNo and primaryTerm
-<<<<<<< HEAD
-                    actionListener.onFailure(t)
-=======
                     actionListener.onFailure(ExceptionsHelper.unwrapCause(t) as Exception)
->>>>>>> ed6bd5db
                 }
             })
         }
