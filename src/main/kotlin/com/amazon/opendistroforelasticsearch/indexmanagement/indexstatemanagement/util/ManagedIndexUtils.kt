--- conflicted
+++ resolved
@@ -539,7 +539,6 @@
  */
 fun Action.isAllowed(allowList: List<String>): Boolean = allowList.contains(this.type.type)
 
-<<<<<<< HEAD
 fun isMetadataMoved(
     clusterStateMetadata: ManagedIndexMetaData?,
     configIndexMetadata: Any?
@@ -548,7 +547,8 @@
         return false
     }
     return true
-=======
+}
+
 private val baseMessageLogger = LogManager.getLogger(BaseMessage::class.java)
 
 fun BaseMessage.isHostInDenylist(networks: List<String>): Boolean {
@@ -561,5 +561,4 @@
         }
     }
     return false
->>>>>>> cab19382
 }