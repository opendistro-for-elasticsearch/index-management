/*
 * Copyright 2019 Amazon.com, Inc. or its affiliates. All Rights Reserved.
 *
 * Licensed under the Apache License, Version 2.0 (the "License").
 * You may not use this file except in compliance with the License.
 * A copy of the License is located at
 *
 * http://www.apache.org/licenses/LICENSE-2.0
 *
 * or in the "license" file accompanying this file. This file is distributed
 * on an "AS IS" BASIS, WITHOUT WARRANTIES OR CONDITIONS OF ANY KIND, either
 * express or implied. See the License for the specific language governing
 * permissions and limitations under the License.
 */
@file:Suppress("TooManyFunctions")
@file:JvmName("ManagedIndexUtils")
package com.amazon.opendistroforelasticsearch.indexmanagement.indexstatemanagement.util

import com.amazon.opendistroforelasticsearch.indexmanagement.IndexManagementPlugin.Companion.INDEX_MANAGEMENT_INDEX
import com.amazon.opendistroforelasticsearch.indexmanagement.indexstatemanagement.ManagedIndexCoordinator
import com.amazon.opendistroforelasticsearch.indexmanagement.indexstatemanagement.action.Action
import com.amazon.opendistroforelasticsearch.indexmanagement.elasticapi.optionalTimeField
import com.amazon.opendistroforelasticsearch.indexmanagement.indexstatemanagement.model.ChangePolicy
import com.amazon.opendistroforelasticsearch.indexmanagement.indexstatemanagement.model.ManagedIndexConfig
import com.amazon.opendistroforelasticsearch.indexmanagement.indexstatemanagement.model.Transition
import com.amazon.opendistroforelasticsearch.indexmanagement.indexstatemanagement.model.ManagedIndexMetaData
import com.amazon.opendistroforelasticsearch.indexmanagement.indexstatemanagement.model.Policy
import com.amazon.opendistroforelasticsearch.indexmanagement.indexstatemanagement.model.State
import com.amazon.opendistroforelasticsearch.indexmanagement.indexstatemanagement.model.action.ActionConfig
import com.amazon.opendistroforelasticsearch.indexmanagement.indexstatemanagement.model.action.ActionRetry
import com.amazon.opendistroforelasticsearch.indexmanagement.indexstatemanagement.model.action.RolloverActionConfig
import com.amazon.opendistroforelasticsearch.indexmanagement.indexstatemanagement.model.action.TransitionsActionConfig
import com.amazon.opendistroforelasticsearch.indexmanagement.indexstatemanagement.model.coordinator.SweptManagedIndexConfig
import com.amazon.opendistroforelasticsearch.indexmanagement.indexstatemanagement.model.managedindexmetadata.ActionMetaData
import com.amazon.opendistroforelasticsearch.indexmanagement.indexstatemanagement.model.managedindexmetadata.PolicyRetryInfoMetaData
import com.amazon.opendistroforelasticsearch.indexmanagement.indexstatemanagement.model.managedindexmetadata.StateMetaData
import com.amazon.opendistroforelasticsearch.indexmanagement.indexstatemanagement.settings.ManagedIndexSettings
import com.amazon.opendistroforelasticsearch.indexmanagement.indexstatemanagement.step.Step
import com.amazon.opendistroforelasticsearch.indexmanagement.indexstatemanagement.step.delete.AttemptDeleteStep
import com.amazon.opendistroforelasticsearch.jobscheduler.spi.schedule.IntervalSchedule
import org.elasticsearch.action.DocWriteRequest
import org.elasticsearch.action.delete.DeleteRequest
import org.elasticsearch.action.index.IndexRequest
import org.elasticsearch.action.search.SearchRequest
import org.elasticsearch.action.support.WriteRequest
import org.elasticsearch.action.update.UpdateRequest
import org.elasticsearch.client.Client
import org.elasticsearch.cluster.metadata.IndexMetadata
import org.elasticsearch.cluster.service.ClusterService
import org.elasticsearch.common.unit.ByteSizeValue
import org.elasticsearch.common.unit.TimeValue
import org.elasticsearch.common.xcontent.ToXContent
import org.elasticsearch.common.xcontent.XContentFactory
import org.elasticsearch.index.Index
import org.elasticsearch.index.query.BoolQueryBuilder
import org.elasticsearch.index.query.QueryBuilders
import org.elasticsearch.script.ScriptService
import org.elasticsearch.search.builder.SearchSourceBuilder
import java.time.Instant
import java.time.temporal.ChronoUnit

fun managedIndexConfigIndexRequest(index: String, uuid: String, policyID: String, jobInterval: Int): IndexRequest {
    val managedIndexConfig = ManagedIndexConfig(
        jobName = index,
        index = index,
        indexUuid = uuid,
        enabled = true,
        jobSchedule = IntervalSchedule(Instant.now(), jobInterval, ChronoUnit.MINUTES),
        jobLastUpdatedTime = Instant.now(),
        jobEnabledTime = Instant.now(),
        policyID = policyID,
        policy = null,
        policySeqNo = null,
        policyPrimaryTerm = null,
        changePolicy = null
    )

    return IndexRequest(INDEX_MANAGEMENT_INDEX)
            .id(uuid)
            .create(true)
            .routing(managedIndexConfig.indexUuid)
            .source(managedIndexConfig.toXContent(XContentFactory.jsonBuilder(), ToXContent.EMPTY_PARAMS))
}

fun managedIndexConfigIndexRequest(managedIndexConfig: ManagedIndexConfig): IndexRequest {
    return IndexRequest(INDEX_MANAGEMENT_INDEX)
            .id(managedIndexConfig.indexUuid)
            .setIfPrimaryTerm(managedIndexConfig.primaryTerm)
            .setIfSeqNo(managedIndexConfig.seqNo)
            .routing(managedIndexConfig.indexUuid) // we want job doc and its metadata doc be routed to same shard
            .source(managedIndexConfig.toXContent(XContentFactory.jsonBuilder(), ToXContent.EMPTY_PARAMS))
}

fun ismMetadataID(indexUuid: String) = "$indexUuid#metadata"

fun revertISMMetadataID(metadataID: String) = metadataID.dropLast(9)

fun managedIndexMetadataIndexRequest(managedIndexMetadata: ManagedIndexMetaData, waitRefresh: Boolean = true): IndexRequest {
    // routing set using managed index's uuid
    // so that metadata doc and managed-index doc are in the same place
    val req = IndexRequest(INDEX_MANAGEMENT_INDEX)
            .id(ismMetadataID(managedIndexMetadata.indexUuid))
            .setIfPrimaryTerm(managedIndexMetadata.primaryTerm)
            .setIfSeqNo(managedIndexMetadata.seqNo)
            .routing(managedIndexMetadata.indexUuid)
            .source(managedIndexMetadata.toXContent(XContentFactory.jsonBuilder(), ToXContent.EMPTY_PARAMS, true))

    if (waitRefresh)
        return req.setRefreshPolicy(WriteRequest.RefreshPolicy.WAIT_UNTIL)
    return req
}

private fun updateEnabledField(uuid: String, enabled: Boolean, enabledTime: Long?): UpdateRequest {
    val builder = XContentFactory.jsonBuilder()
        .startObject()
            .startObject(ManagedIndexConfig.MANAGED_INDEX_TYPE)
                .optionalTimeField(ManagedIndexConfig.LAST_UPDATED_TIME_FIELD, Instant.now())
                .field(ManagedIndexConfig.ENABLED_FIELD, enabled)
                .field(ManagedIndexConfig.ENABLED_TIME_FIELD, enabledTime)
            .endObject()
        .endObject()
    return UpdateRequest(INDEX_MANAGEMENT_INDEX, uuid).doc(builder)
}

fun updateDisableManagedIndexRequest(uuid: String): UpdateRequest {
    return updateEnabledField(uuid, false, null)
}

fun updateEnableManagedIndexRequest(uuid: String): UpdateRequest {
    return updateEnabledField(uuid, true, Instant.now().toEpochMilli())
}

fun deleteManagedIndexRequest(uuid: String): DeleteRequest {
    return DeleteRequest(INDEX_MANAGEMENT_INDEX, uuid)
}

<<<<<<< HEAD
fun deleteManagedIndexMetadataRequest(uuid: String): DeleteRequest {
    return DeleteRequest(INDEX_MANAGEMENT_INDEX, ismMetadataID(uuid))
}

fun updateManagedIndexRequest(sweptManagedIndexConfig: SweptManagedIndexConfig, user: User): UpdateRequest {
=======
fun updateManagedIndexRequest(sweptManagedIndexConfig: SweptManagedIndexConfig): UpdateRequest {
>>>>>>> 91a457de
    return UpdateRequest(INDEX_MANAGEMENT_INDEX, sweptManagedIndexConfig.uuid)
        .setIfPrimaryTerm(sweptManagedIndexConfig.primaryTerm)
        .setIfSeqNo(sweptManagedIndexConfig.seqNo)
        .doc(getPartialChangePolicyBuilder(sweptManagedIndexConfig.changePolicy))
}

/**
 * Creates DeleteRequests for [ManagedIndexConfig].
 *
 * Finds ManagedIndices that exist in [INDEX_MANAGEMENT_INDEX] that do not exist in the cluster state
 * anymore which means we need to delete the [ManagedIndexConfig].
 *
 * @param currentIndices List of current [IndexMetadata] in cluster state.
 * @param currentManagedIndexConfigs map of IndexUuid to [SweptManagedIndexConfig].
 * @return list of [DocWriteRequest].
 */
fun getDeleteManagedIndexRequests(
    currentIndices: List<IndexMetadata>,
    currentManagedIndexConfigs: Map<String, SweptManagedIndexConfig>
): List<DocWriteRequest<*>> {
    return currentManagedIndexConfigs.filter { currentManagedIndex ->
        !currentIndices.map { it.index.uuid }.contains(currentManagedIndex.key)
    }.map { deleteManagedIndexRequest(it.value.uuid) }
}

// if managed index exist but the index is not existing any more
// then we should delete this managed index
fun getManagedIndicesToDelete(
    currentIndices: List<IndexMetadata>,
    currentManagedIndexConfigs: Map<String, SweptManagedIndexConfig>
): List<Index> {
    val currentIndicesSet = currentIndices.map { it.index }.toSet()
    val managedIndicesSet = currentManagedIndexConfigs.values.map { Index(it.index, it.uuid) }.toSet()
    return (managedIndicesSet - currentIndicesSet).toList()
}

fun getSweptManagedIndexSearchRequest(): SearchRequest {
    val boolQueryBuilder = BoolQueryBuilder().filter(QueryBuilders.existsQuery(ManagedIndexConfig.MANAGED_INDEX_TYPE))
    return SearchRequest()
        .indices(INDEX_MANAGEMENT_INDEX)
        .source(SearchSourceBuilder.searchSource()
            // TODO: Get all ManagedIndices at once or split into searchAfter queries?
            .size(ManagedIndexCoordinator.MAX_HITS)
            .seqNoAndPrimaryTerm(true)
            .fetchSource(
                arrayOf(
                    "${ManagedIndexConfig.MANAGED_INDEX_TYPE}.${ManagedIndexConfig.INDEX_FIELD}",
                    "${ManagedIndexConfig.MANAGED_INDEX_TYPE}.${ManagedIndexConfig.INDEX_UUID_FIELD}",
                    "${ManagedIndexConfig.MANAGED_INDEX_TYPE}.${ManagedIndexConfig.POLICY_ID_FIELD}",
                    "${ManagedIndexConfig.MANAGED_INDEX_TYPE}.${ManagedIndexConfig.CHANGE_POLICY_FIELD}"
                ),
                emptyArray()
            )
            .query(boolQueryBuilder))
}

@Suppress("ReturnCount")
fun Transition.evaluateConditions(
    indexCreationDate: Instant,
    numDocs: Long?,
    indexSize: ByteSizeValue?,
    transitionStartTime: Instant
): Boolean {
    // If there are no conditions, treat as always true
    if (this.conditions == null) return true

    if (this.conditions.docCount != null && numDocs != null) {
        return this.conditions.docCount <= numDocs
    }

    if (this.conditions.indexAge != null) {
        val indexCreationDateMilli = indexCreationDate.toEpochMilli()
        if (indexCreationDateMilli == -1L) return false // transitions cannot currently be ORd like rollover, so we must return here
        val elapsedTime = Instant.now().toEpochMilli() - indexCreationDateMilli
        return this.conditions.indexAge.millis <= elapsedTime
    }

    if (this.conditions.size != null && indexSize != null) {
        return this.conditions.size <= indexSize
    }

    if (this.conditions.cron != null) {
        // If a cron pattern matches the time between the start of "attempt_transition" to now then we consider it meeting the condition
        return this.conditions.cron.getNextExecutionTime(transitionStartTime) <= Instant.now()
    }

    // We should never reach this
    return false
}

fun Transition.hasStatsConditions(): Boolean = this.conditions?.docCount != null || this.conditions?.size != null

@Suppress("ReturnCount")
fun RolloverActionConfig.evaluateConditions(
    indexAgeTimeValue: TimeValue,
    numDocs: Long,
    indexSize: ByteSizeValue
): Boolean {
    if (this.minDocs == null &&
        this.minAge == null &&
        this.minSize == null) {
        // If no conditions specified we default to true
        return true
    }

    if (this.minDocs != null) {
        if (this.minDocs <= numDocs) return true
    }

    if (this.minAge != null) {
        if (this.minAge.millis <= indexAgeTimeValue.millis) return true
    }

    if (this.minSize != null) {
        if (this.minSize <= indexSize) return true
    }

    // return false if non of the conditions were true.
    return false
}

fun Policy.getStateToExecute(managedIndexMetaData: ManagedIndexMetaData): State? {
    if (managedIndexMetaData.transitionTo != null) {
        return this.states.find { it.name == managedIndexMetaData.transitionTo }
    }
    return this.states.find { managedIndexMetaData.stateMetaData != null && it.name == managedIndexMetaData.stateMetaData.name }
}

fun State.getActionToExecute(
    clusterService: ClusterService,
    scriptService: ScriptService,
    client: Client,
    managedIndexMetaData: ManagedIndexMetaData
): Action? {
    var actionConfig: ActionConfig?

    // If we are transitioning to this state get the first action in the state
    // If the action/actionIndex are null it means we just initialized and should get the first action from the state
    if (managedIndexMetaData.transitionTo != null || managedIndexMetaData.actionMetaData == null) {
        actionConfig = this.actions.firstOrNull() ?: TransitionsActionConfig(this.transitions)
    } else if (managedIndexMetaData.actionMetaData.name == ActionConfig.ActionType.TRANSITION.type) {
        // If the current action is transition and we do not have a transitionTo set then we should be in Transition
        actionConfig = TransitionsActionConfig(this.transitions)
    } else {
        // Get the current actionConfig that is in the ManagedIndexMetaData
        actionConfig = this.actions.filterIndexed { index, config ->
            index == managedIndexMetaData.actionMetaData.index && config.type.type == managedIndexMetaData.actionMetaData.name
        }.firstOrNull()
        if (actionConfig == null) return null

        // TODO: Refactor so we can get isLastStep from somewhere besides an instantiated Action class so we can simplify this to a when block
        // If stepCompleted is true and this is the last step of the action then we should get the next action
        if (managedIndexMetaData.stepMetaData != null && managedIndexMetaData.stepMetaData.stepStatus == Step.StepStatus.COMPLETED) {
            val action = actionConfig.toAction(clusterService, scriptService, client, managedIndexMetaData)
            if (action.isLastStep(managedIndexMetaData.stepMetaData.name)) {
                actionConfig = this.actions.getOrNull(managedIndexMetaData.actionMetaData.index + 1) ?: TransitionsActionConfig(this.transitions)
            }
        }
    }

    return actionConfig.toAction(clusterService, scriptService, client, managedIndexMetaData)
}

fun State.getUpdatedStateMetaData(managedIndexMetaData: ManagedIndexMetaData): StateMetaData {
    // If the current ManagedIndexMetaData state does not match this state, it means we transitioned and need to update the startStartTime
    val stateMetaData = managedIndexMetaData.stateMetaData
    return when {
        stateMetaData == null -> StateMetaData(this.name, Instant.now().toEpochMilli())
        stateMetaData.name != this.name -> StateMetaData(this.name, Instant.now().toEpochMilli())
        else -> stateMetaData
    }
}

fun Action.getUpdatedActionMetaData(managedIndexMetaData: ManagedIndexMetaData, state: State): ActionMetaData {
    val stateMetaData = managedIndexMetaData.stateMetaData
    val actionMetaData = managedIndexMetaData.actionMetaData

    return when {
        // start a new action
        stateMetaData?.name != state.name ->
            ActionMetaData(this.type.type, Instant.now().toEpochMilli(), this.config.actionIndex, false, 0, 0, null)
        actionMetaData?.index != this.config.actionIndex ->
            ActionMetaData(this.type.type, Instant.now().toEpochMilli(), this.config.actionIndex, false, 0, 0, null)
        // RetryAPI will reset startTime to null for actionMetaData and we'll reset it to "now" here
        else -> actionMetaData.copy(startTime = actionMetaData.startTime ?: Instant.now().toEpochMilli())
    }
}

fun Action.shouldBackoff(actionMetaData: ActionMetaData?, actionRetry: ActionRetry?): Pair<Boolean, Long?>? {
    return this.config.configRetry?.backoff?.shouldBackoff(actionMetaData, actionRetry)
}

@Suppress("ReturnCount")
fun Action.hasTimedOut(actionMetaData: ActionMetaData?): Boolean {
    if (actionMetaData?.startTime == null) return false
    val configTimeout = this.config.configTimeout
    if (configTimeout == null) return false
    return (Instant.now().toEpochMilli() - actionMetaData.startTime) > configTimeout.timeout.millis
}

@Suppress("ReturnCount")
fun ManagedIndexMetaData.getStartingManagedIndexMetaData(
    state: State?,
    action: Action?,
    step: Step?
): ManagedIndexMetaData {
    // State can be null if the transition_to state or the current metadata state is not found in the policy
    if (state == null) {
        return this.copy(
            policyRetryInfo = PolicyRetryInfoMetaData(true, 0),
            info = mapOf("message" to "Failed to find state=${this.transitionTo ?: this.stateMetaData} in policy=${this.policyID}")
        )
    }

    // Action can only be null if the metadata action type/actionIndex do not match in state.actions
    // Step can only be null if Action is null
    if (action == null || step == null) {
        return this.copy(
            policyRetryInfo = PolicyRetryInfoMetaData(true, 0),
            info = mapOf("message" to "Failed to find action=${this.actionMetaData} in state=${this.stateMetaData}")
        )
    }

    val updatedStateMetaData = state.getUpdatedStateMetaData(this)
    val updatedActionMetaData = action.getUpdatedActionMetaData(this, state)
    val updatedStepMetaData = step.getStartingStepMetaData()

    return this.copy(
        stateMetaData = updatedStateMetaData,
        actionMetaData = updatedActionMetaData,
        stepMetaData = updatedStepMetaData,
        info = mapOf("message" to "Starting action ${action.type} and working on ${step.name}")
    )
}

@Suppress("ReturnCount")
fun ManagedIndexMetaData.getCompletedManagedIndexMetaData(
    action: Action,
    step: Step
): ManagedIndexMetaData {
    val updatedStepMetaData = step.getUpdatedManagedIndexMetaData(this)
    val actionMetaData = updatedStepMetaData.actionMetaData ?: return this.copy(
        policyRetryInfo = PolicyRetryInfoMetaData(true, 0),
        info = mapOf("message" to "Failed due to ActionMetaData being null")
    )

    val updatedActionMetaData = if (updatedStepMetaData.stepMetaData?.stepStatus == Step.StepStatus.FAILED) {
        when {
            action.config.configRetry == null -> actionMetaData.copy(failed = true)
            actionMetaData.consumedRetries >= action.config.configRetry!!.count -> actionMetaData.copy(failed = true)
            else -> actionMetaData.copy(
                failed = false,
                consumedRetries = actionMetaData.consumedRetries + 1,
                lastRetryTime = Instant.now().toEpochMilli())
        }
    } else {
        actionMetaData
    }

    return this.copy(
        policyCompleted = updatedStepMetaData.policyCompleted,
        rolledOver = updatedStepMetaData.rolledOver,
        actionMetaData = updatedActionMetaData,
        stepMetaData = updatedStepMetaData.stepMetaData,
        transitionTo = updatedStepMetaData.transitionTo,
        policyRetryInfo = updatedStepMetaData.policyRetryInfo,
        info = updatedStepMetaData.info
    )
}

val ManagedIndexMetaData.isSuccessfulDelete: Boolean
    get() = (this.actionMetaData?.name == ActionConfig.ActionType.DELETE.type && !this.actionMetaData.failed) &&
            (this.stepMetaData?.name == AttemptDeleteStep.name && this.stepMetaData.stepStatus == Step.StepStatus.COMPLETED) &&
            (this.policyRetryInfo?.failed != true)

val ManagedIndexMetaData.isFailed: Boolean
    get() {
        // If PolicyRetryInfo is failed then the ManagedIndex has failed.
        if (this.policyRetryInfo?.failed == true) return true
        // If ActionMetaData is not null and some action is failed. Then the ManagedIndex has failed.
        if (this.actionMetaData?.failed == true) return true
        return false
    }

// Adding predicate extension to allow cleaner checks since policyCompleted is nullable
val ManagedIndexMetaData.isPolicyCompleted: Boolean
    get() = this.policyCompleted == true

/**
 * We will change the policy if a change policy exists and if we are currently in
 * a Transitions action (which means we're safely at the end of a state). If a
 * transitionTo exists on the [ManagedIndexMetaData] it should still be fine to
 * change policy as we have not actually transitioned yet. If the next action is Transition
 * or if the rest API determined it was "safe", meaning the new policy has the same structure
 * of the current state, it should be safe to immediately change (even in the middle of the state).
 *
 * @param managedIndexMetaData current [ManagedIndexMetaData]
 * @return {@code true} if we should change policy, {@code false} if not
 */
@Suppress("ReturnCount")
fun ManagedIndexConfig.shouldChangePolicy(managedIndexMetaData: ManagedIndexMetaData, actionToExecute: Action?): Boolean {
    if (this.changePolicy == null) {
        return false
    }

    if (this.changePolicy.isSafe) {
        return true
    }

    // we need this in so that we can change policy before the first transition happens so policy doesnt get completed
    // before we have a chance to change policy
    if (actionToExecute?.type == ActionConfig.ActionType.TRANSITION) {
        return true
    }

    if (managedIndexMetaData.actionMetaData?.name != ActionConfig.ActionType.TRANSITION.type) {
        return false
    }

    return true
}

fun ManagedIndexMetaData.hasVersionConflict(managedIndexConfig: ManagedIndexConfig): Boolean =
    this.policySeqNo != managedIndexConfig.policySeqNo || this.policyPrimaryTerm != managedIndexConfig.policyPrimaryTerm

fun ManagedIndexConfig.hasDifferentJobInterval(jobInterval: Int): Boolean {
    val schedule = this.schedule
    when (schedule) {
        is IntervalSchedule -> {
            return schedule.interval != jobInterval
        }
    }
    return false
}

/**
 * A policy is safe to change to a new policy when each policy has the current state
 * the [ManagedIndexConfig] is in and that state has the same actions in the same order.
 * This allows simple things like configuration updates to happen which won't break the execution/contract
 * between [ManagedIndexMetaData] and [ManagedIndexConfig] as the metadata only knows about the current state.
 * We never consider a policy safe to immediately change if the ChangePolicy contains a state to transition to
 * as this could transition a user into a different state from the middle of the current state which we do not
 * want to allow.
 *
 * @param stateName the name of the state the [ManagedIndexConfig] is currently in
 * @param newPolicy the new (actual data model) policy we will eventually try to change to
 * @param changePolicy the change policy to change to
 * @return if its safe to change
 */
@Suppress("ReturnCount")
fun Policy.isSafeToChange(stateName: String?, newPolicy: Policy, changePolicy: ChangePolicy): Boolean {
    // if stateName is null it means we either have not initialized the job (no metadata to pull stateName from)
    // or we failed to load the initial policy, both cases its safe to change the policy
    if (stateName == null) return true
    if (changePolicy.state != null) return false
    val currentState = this.states.find { it.name == stateName }
    val newState = newPolicy.states.find { it.name == stateName }
    if (currentState == null || newState == null) {
        return false
    }

    if (currentState.actions.size != newState.actions.size) {
        return false
    }

    currentState.actions.forEachIndexed { index, action ->
        val newStateAction = newState.actions[index]
        if (action.type != newStateAction.type) return@isSafeToChange false
    }

    return true
}

/**
 * Disallowed actions are ones that are not specified in the [ManagedIndexSettings.ALLOW_LIST] setting.
 */
fun Policy.getDisallowedActions(allowList: List<String>): List<String> {
    val allowListSet = allowList.toSet()
    val disallowedActions = mutableListOf<String>()
    this.states.forEach { state ->
        state.actions.forEach { actionConfig ->
            if (!allowListSet.contains(actionConfig.type.type)) {
                disallowedActions.add(actionConfig.type.type)
            }
        }
    }
    return disallowedActions.distinct()
}

/**
 * Allowed actions are ones that are specified in the [ManagedIndexSettings.ALLOW_LIST] setting.
 */
fun Action.isAllowed(allowList: List<String>): Boolean = allowList.contains(this.type.type)

fun isMetadataMoved(
    clusterStateMetadata: ManagedIndexMetaData?,
    configIndexMetadata: Any?
): Boolean {
    if (clusterStateMetadata != null && configIndexMetadata == null) {
        return false
    }
    return true
}<|MERGE_RESOLUTION|>--- conflicted
+++ resolved
@@ -134,15 +134,11 @@
     return DeleteRequest(INDEX_MANAGEMENT_INDEX, uuid)
 }
 
-<<<<<<< HEAD
 fun deleteManagedIndexMetadataRequest(uuid: String): DeleteRequest {
     return DeleteRequest(INDEX_MANAGEMENT_INDEX, ismMetadataID(uuid))
 }
 
-fun updateManagedIndexRequest(sweptManagedIndexConfig: SweptManagedIndexConfig, user: User): UpdateRequest {
-=======
 fun updateManagedIndexRequest(sweptManagedIndexConfig: SweptManagedIndexConfig): UpdateRequest {
->>>>>>> 91a457de
     return UpdateRequest(INDEX_MANAGEMENT_INDEX, sweptManagedIndexConfig.uuid)
         .setIfPrimaryTerm(sweptManagedIndexConfig.primaryTerm)
         .setIfSeqNo(sweptManagedIndexConfig.seqNo)
