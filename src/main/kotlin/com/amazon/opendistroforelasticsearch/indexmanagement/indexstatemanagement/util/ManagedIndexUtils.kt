/*
 * Copyright 2019 Amazon.com, Inc. or its affiliates. All Rights Reserved.
 *
 * Licensed under the Apache License, Version 2.0 (the "License").
 * You may not use this file except in compliance with the License.
 * A copy of the License is located at
 *
 * http://www.apache.org/licenses/LICENSE-2.0
 *
 * or in the "license" file accompanying this file. This file is distributed
 * on an "AS IS" BASIS, WITHOUT WARRANTIES OR CONDITIONS OF ANY KIND, either
 * express or implied. See the License for the specific language governing
 * permissions and limitations under the License.
 */
@file:Suppress("TooManyFunctions")
@file:JvmName("ManagedIndexUtils")
package com.amazon.opendistroforelasticsearch.indexmanagement.indexstatemanagement.util

import com.amazon.opendistroforelasticsearch.commons.authuser.User
import com.amazon.opendistroforelasticsearch.indexmanagement.IndexManagementPlugin.Companion.INDEX_MANAGEMENT_INDEX
import com.amazon.opendistroforelasticsearch.indexmanagement.indexstatemanagement.ManagedIndexCoordinator
import com.amazon.opendistroforelasticsearch.indexmanagement.indexstatemanagement.action.Action
import com.amazon.opendistroforelasticsearch.indexmanagement.elasticapi.optionalTimeField
import com.amazon.opendistroforelasticsearch.indexmanagement.indexstatemanagement.model.ChangePolicy
import com.amazon.opendistroforelasticsearch.indexmanagement.indexstatemanagement.model.ManagedIndexConfig
import com.amazon.opendistroforelasticsearch.indexmanagement.indexstatemanagement.model.Transition
import com.amazon.opendistroforelasticsearch.indexmanagement.indexstatemanagement.model.ManagedIndexMetaData
import com.amazon.opendistroforelasticsearch.indexmanagement.indexstatemanagement.model.Policy
import com.amazon.opendistroforelasticsearch.indexmanagement.indexstatemanagement.model.State
import com.amazon.opendistroforelasticsearch.indexmanagement.indexstatemanagement.model.action.ActionConfig
import com.amazon.opendistroforelasticsearch.indexmanagement.indexstatemanagement.model.action.ActionRetry
import com.amazon.opendistroforelasticsearch.indexmanagement.indexstatemanagement.model.action.RolloverActionConfig
import com.amazon.opendistroforelasticsearch.indexmanagement.indexstatemanagement.model.action.TransitionsActionConfig
import com.amazon.opendistroforelasticsearch.indexmanagement.indexstatemanagement.model.coordinator.SweptManagedIndexConfig
import com.amazon.opendistroforelasticsearch.indexmanagement.indexstatemanagement.model.managedindexmetadata.ActionMetaData
import com.amazon.opendistroforelasticsearch.indexmanagement.indexstatemanagement.model.managedindexmetadata.PolicyRetryInfoMetaData
import com.amazon.opendistroforelasticsearch.indexmanagement.indexstatemanagement.model.managedindexmetadata.StateMetaData
import com.amazon.opendistroforelasticsearch.indexmanagement.indexstatemanagement.settings.ManagedIndexSettings
import com.amazon.opendistroforelasticsearch.indexmanagement.indexstatemanagement.step.Step
import com.amazon.opendistroforelasticsearch.indexmanagement.indexstatemanagement.step.delete.AttemptDeleteStep
import com.amazon.opendistroforelasticsearch.jobscheduler.spi.schedule.IntervalSchedule
import org.elasticsearch.action.DocWriteRequest
import org.elasticsearch.action.delete.DeleteRequest
import org.elasticsearch.action.index.IndexRequest
import org.elasticsearch.action.search.SearchRequest
import org.elasticsearch.action.support.WriteRequest
import org.elasticsearch.action.update.UpdateRequest
import org.elasticsearch.client.Client
import org.elasticsearch.cluster.metadata.IndexMetadata
import org.elasticsearch.cluster.service.ClusterService
import org.elasticsearch.common.unit.ByteSizeValue
import org.elasticsearch.common.unit.TimeValue
import org.elasticsearch.common.xcontent.ToXContent
import org.elasticsearch.common.xcontent.XContentFactory
import org.elasticsearch.index.Index
import org.elasticsearch.index.query.BoolQueryBuilder
import org.elasticsearch.index.query.QueryBuilders
import org.elasticsearch.script.ScriptService
import org.elasticsearch.search.builder.SearchSourceBuilder
import java.time.Instant
import java.time.temporal.ChronoUnit

fun managedIndexConfigIndexRequest(index: String, uuid: String, policyID: String, jobInterval: Int, user: User?): IndexRequest {
    val managedIndexConfig = ManagedIndexConfig(
        jobName = index,
        index = index,
        indexUuid = uuid,
        enabled = true,
        jobSchedule = IntervalSchedule(Instant.now(), jobInterval, ChronoUnit.MINUTES),
        jobLastUpdatedTime = Instant.now(),
        jobEnabledTime = Instant.now(),
        policyID = policyID,
        policy = null,
        policySeqNo = null,
        policyPrimaryTerm = null,
        changePolicy = null,
        user = user
    )

    return IndexRequest(INDEX_MANAGEMENT_INDEX)
            .id(uuid)
            .create(true)
            .routing(managedIndexConfig.indexUuid)
            .source(managedIndexConfig.toXContent(XContentFactory.jsonBuilder(), ToXContent.EMPTY_PARAMS))
}

fun managedIndexConfigIndexRequest(managedIndexConfig: ManagedIndexConfig): IndexRequest {
    return IndexRequest(INDEX_MANAGEMENT_INDEX)
            .id(managedIndexConfig.indexUuid)
            .setIfPrimaryTerm(managedIndexConfig.primaryTerm)
            .setIfSeqNo(managedIndexConfig.seqNo)
            .routing(managedIndexConfig.indexUuid) // we want job doc and its metadata doc be routed to same shard
            .source(managedIndexConfig.toXContent(XContentFactory.jsonBuilder(), ToXContent.EMPTY_PARAMS))
}

fun managedIndexMetadataIndexRequest(managedIndexMetadata: ManagedIndexMetaData): IndexRequest {
    // routing set using managed index's uuid
    // so that metadata doc and managed-index doc are in the same place
    return IndexRequest(INDEX_MANAGEMENT_INDEX)
            .id(managedIndexMetadata.indexUuid + "metadata")
            .setIfPrimaryTerm(managedIndexMetadata.primaryTerm)
            .setIfSeqNo(managedIndexMetadata.seqNo)
            .routing(managedIndexMetadata.indexUuid)
            .setRefreshPolicy(WriteRequest.RefreshPolicy.WAIT_UNTIL)
            .source(managedIndexMetadata.toXContent(XContentFactory.jsonBuilder(), ToXContent.EMPTY_PARAMS, true))
}

private fun updateEnabledField(uuid: String, enabled: Boolean, enabledTime: Long?): UpdateRequest {
    val builder = XContentFactory.jsonBuilder()
        .startObject()
            .startObject(ManagedIndexConfig.MANAGED_INDEX_TYPE)
                .optionalTimeField(ManagedIndexConfig.LAST_UPDATED_TIME_FIELD, Instant.now())
                .field(ManagedIndexConfig.ENABLED_FIELD, enabled)
                .field(ManagedIndexConfig.ENABLED_TIME_FIELD, enabledTime)
            .endObject()
        .endObject()
    return UpdateRequest(INDEX_MANAGEMENT_INDEX, uuid).doc(builder)
}

fun updateDisableManagedIndexRequest(uuid: String): UpdateRequest {
    return updateEnabledField(uuid, false, null)
}

fun updateEnableManagedIndexRequest(uuid: String): UpdateRequest {
    return updateEnabledField(uuid, true, Instant.now().toEpochMilli())
}

fun deleteManagedIndexRequest(uuid: String): DeleteRequest {
    return DeleteRequest(INDEX_MANAGEMENT_INDEX, uuid)
}

<<<<<<< HEAD
fun deleteManagedIndexMetadataRequest(uuid: String): DeleteRequest {
    return DeleteRequest(INDEX_MANAGEMENT_INDEX, uuid + "metadata")
}

fun updateManagedIndexRequest(sweptManagedIndexConfig: SweptManagedIndexConfig): UpdateRequest {
=======
fun updateManagedIndexRequest(sweptManagedIndexConfig: SweptManagedIndexConfig, user: User): UpdateRequest {
>>>>>>> e29e3de2
    return UpdateRequest(INDEX_MANAGEMENT_INDEX, sweptManagedIndexConfig.uuid)
        .setIfPrimaryTerm(sweptManagedIndexConfig.primaryTerm)
        .setIfSeqNo(sweptManagedIndexConfig.seqNo)
        .doc(getPartialChangePolicyBuilder(sweptManagedIndexConfig.changePolicy, user))
}

/**
 * Creates DeleteRequests for [ManagedIndexConfig].
 *
 * Finds ManagedIndices that exist in [INDEX_MANAGEMENT_INDEX] that do not exist in the cluster state
 * anymore which means we need to delete the [ManagedIndexConfig].
 *
 * @param currentIndices List of current [IndexMetadata] in cluster state.
 * @param currentManagedIndexConfigs map of IndexUuid to [SweptManagedIndexConfig].
 * @return list of [DocWriteRequest].
 */
fun getDeleteManagedIndexRequests(
    currentIndices: List<IndexMetadata>,
    currentManagedIndexConfigs: Map<String, SweptManagedIndexConfig>
): List<DocWriteRequest<*>> {
    return currentManagedIndexConfigs.filter { currentManagedIndex ->
        !currentIndices.map { it.index.uuid }.contains(currentManagedIndex.key)
    }.map { deleteManagedIndexRequest(it.value.uuid) }
}

fun getDeleteManagedIndices(
    currentIndices: List<IndexMetadata>,
    currentManagedIndexConfigs: Map<String, SweptManagedIndexConfig>
): List<Index> {
    return currentManagedIndexConfigs.filter { currentManagedIndex ->
        !currentIndices.map { it.index.uuid }.contains(currentManagedIndex.key)
    }.map { Index(it.value.index, it.value.uuid) }
}

fun getSweptManagedIndexSearchRequest(): SearchRequest {
    val boolQueryBuilder = BoolQueryBuilder().filter(QueryBuilders.existsQuery(ManagedIndexConfig.MANAGED_INDEX_TYPE))
    return SearchRequest()
        .indices(INDEX_MANAGEMENT_INDEX)
        .source(SearchSourceBuilder.searchSource()
            // TODO: Get all ManagedIndices at once or split into searchAfter queries?
            .size(ManagedIndexCoordinator.MAX_HITS)
            .seqNoAndPrimaryTerm(true)
            .fetchSource(
                arrayOf(
                    "${ManagedIndexConfig.MANAGED_INDEX_TYPE}.${ManagedIndexConfig.INDEX_FIELD}",
                    "${ManagedIndexConfig.MANAGED_INDEX_TYPE}.${ManagedIndexConfig.INDEX_UUID_FIELD}",
                    "${ManagedIndexConfig.MANAGED_INDEX_TYPE}.${ManagedIndexConfig.POLICY_ID_FIELD}",
                    "${ManagedIndexConfig.MANAGED_INDEX_TYPE}.${ManagedIndexConfig.CHANGE_POLICY_FIELD}"
                ),
                emptyArray()
            )
            .query(boolQueryBuilder))
}

@Suppress("ReturnCount")
fun Transition.evaluateConditions(
    indexCreationDate: Instant,
    numDocs: Long?,
    indexSize: ByteSizeValue?,
    transitionStartTime: Instant
): Boolean {
    // If there are no conditions, treat as always true
    if (this.conditions == null) return true

    if (this.conditions.docCount != null && numDocs != null) {
        return this.conditions.docCount <= numDocs
    }

    if (this.conditions.indexAge != null) {
        val indexCreationDateMilli = indexCreationDate.toEpochMilli()
        if (indexCreationDateMilli == -1L) return false // transitions cannot currently be ORd like rollover, so we must return here
        val elapsedTime = Instant.now().toEpochMilli() - indexCreationDateMilli
        return this.conditions.indexAge.millis <= elapsedTime
    }

    if (this.conditions.size != null && indexSize != null) {
        return this.conditions.size <= indexSize
    }

    if (this.conditions.cron != null) {
        // If a cron pattern matches the time between the start of "attempt_transition" to now then we consider it meeting the condition
        return this.conditions.cron.getNextExecutionTime(transitionStartTime) <= Instant.now()
    }

    // We should never reach this
    return false
}

fun Transition.hasStatsConditions(): Boolean = this.conditions?.docCount != null || this.conditions?.size != null

@Suppress("ReturnCount")
fun RolloverActionConfig.evaluateConditions(
    indexAgeTimeValue: TimeValue,
    numDocs: Long,
    indexSize: ByteSizeValue
): Boolean {
    if (this.minDocs == null &&
        this.minAge == null &&
        this.minSize == null) {
        // If no conditions specified we default to true
        return true
    }

    if (this.minDocs != null) {
        if (this.minDocs <= numDocs) return true
    }

    if (this.minAge != null) {
        if (this.minAge.millis <= indexAgeTimeValue.millis) return true
    }

    if (this.minSize != null) {
        if (this.minSize <= indexSize) return true
    }

    // return false if non of the conditions were true.
    return false
}

fun Policy.getStateToExecute(managedIndexMetaData: ManagedIndexMetaData): State? {
    if (managedIndexMetaData.transitionTo != null) {
        return this.states.find { it.name == managedIndexMetaData.transitionTo }
    }
    return this.states.find { managedIndexMetaData.stateMetaData != null && it.name == managedIndexMetaData.stateMetaData.name }
}

fun State.getActionToExecute(
    clusterService: ClusterService,
    scriptService: ScriptService,
    client: Client,
    managedIndexMetaData: ManagedIndexMetaData
): Action? {
    var actionConfig: ActionConfig?

    // If we are transitioning to this state get the first action in the state
    // If the action/actionIndex are null it means we just initialized and should get the first action from the state
    if (managedIndexMetaData.transitionTo != null || managedIndexMetaData.actionMetaData == null) {
        actionConfig = this.actions.firstOrNull() ?: TransitionsActionConfig(this.transitions)
    } else if (managedIndexMetaData.actionMetaData.name == ActionConfig.ActionType.TRANSITION.type) {
        // If the current action is transition and we do not have a transitionTo set then we should be in Transition
        actionConfig = TransitionsActionConfig(this.transitions)
    } else {
        // Get the current actionConfig that is in the ManagedIndexMetaData
        actionConfig = this.actions.filterIndexed { index, config ->
            index == managedIndexMetaData.actionMetaData.index && config.type.type == managedIndexMetaData.actionMetaData.name
        }.firstOrNull()
        if (actionConfig == null) return null

        // TODO: Refactor so we can get isLastStep from somewhere besides an instantiated Action class so we can simplify this to a when block
        // If stepCompleted is true and this is the last step of the action then we should get the next action
        if (managedIndexMetaData.stepMetaData != null && managedIndexMetaData.stepMetaData.stepStatus == Step.StepStatus.COMPLETED) {
            val action = actionConfig.toAction(clusterService, scriptService, client, managedIndexMetaData)
            if (action.isLastStep(managedIndexMetaData.stepMetaData.name)) {
                actionConfig = this.actions.getOrNull(managedIndexMetaData.actionMetaData.index + 1) ?: TransitionsActionConfig(this.transitions)
            }
        }
    }

    return actionConfig.toAction(clusterService, scriptService, client, managedIndexMetaData)
}

fun State.getUpdatedStateMetaData(managedIndexMetaData: ManagedIndexMetaData): StateMetaData {
    // If the current ManagedIndexMetaData state does not match this state, it means we transitioned and need to update the startStartTime
    val stateMetaData = managedIndexMetaData.stateMetaData
    return when {
        stateMetaData == null -> StateMetaData(this.name, Instant.now().toEpochMilli())
        stateMetaData.name != this.name -> StateMetaData(this.name, Instant.now().toEpochMilli())
        else -> stateMetaData
    }
}

fun Action.getUpdatedActionMetaData(managedIndexMetaData: ManagedIndexMetaData, state: State): ActionMetaData {
    val stateMetaData = managedIndexMetaData.stateMetaData
    val actionMetaData = managedIndexMetaData.actionMetaData

    return when {
        // start a new action
        stateMetaData?.name != state.name ->
            ActionMetaData(this.type.type, Instant.now().toEpochMilli(), this.config.actionIndex, false, 0, 0, null)
        actionMetaData?.index != this.config.actionIndex ->
            ActionMetaData(this.type.type, Instant.now().toEpochMilli(), this.config.actionIndex, false, 0, 0, null)
        // RetryAPI will reset startTime to null for actionMetaData and we'll reset it to "now" here
        else -> actionMetaData.copy(startTime = actionMetaData.startTime ?: Instant.now().toEpochMilli())
    }
}

fun Action.shouldBackoff(actionMetaData: ActionMetaData?, actionRetry: ActionRetry?): Pair<Boolean, Long?>? {
    return this.config.configRetry?.backoff?.shouldBackoff(actionMetaData, actionRetry)
}

@Suppress("ReturnCount")
fun Action.hasTimedOut(actionMetaData: ActionMetaData?): Boolean {
    if (actionMetaData?.startTime == null) return false
    val configTimeout = this.config.configTimeout
    if (configTimeout == null) return false
    return (Instant.now().toEpochMilli() - actionMetaData.startTime) > configTimeout.timeout.millis
}

@Suppress("ReturnCount")
fun ManagedIndexMetaData.getStartingManagedIndexMetaData(
    state: State?,
    action: Action?,
    step: Step?
): ManagedIndexMetaData {
    // State can be null if the transition_to state or the current metadata state is not found in the policy
    if (state == null) {
        return this.copy(
            policyRetryInfo = PolicyRetryInfoMetaData(true, 0),
            info = mapOf("message" to "Failed to find state=${this.transitionTo ?: this.stateMetaData} in policy=${this.policyID}")
        )
    }

    // Action can only be null if the metadata action type/actionIndex do not match in state.actions
    // Step can only be null if Action is null
    if (action == null || step == null) {
        return this.copy(
            policyRetryInfo = PolicyRetryInfoMetaData(true, 0),
            info = mapOf("message" to "Failed to find action=${this.actionMetaData} in state=${this.stateMetaData}")
        )
    }

    val updatedStateMetaData = state.getUpdatedStateMetaData(this)
    val updatedActionMetaData = action.getUpdatedActionMetaData(this, state)
    val updatedStepMetaData = step.getStartingStepMetaData()

    return this.copy(
        stateMetaData = updatedStateMetaData,
        actionMetaData = updatedActionMetaData,
        stepMetaData = updatedStepMetaData,
        info = mapOf("message" to "Starting action ${action.type} and working on ${step.name}")
    )
}

@Suppress("ReturnCount")
fun ManagedIndexMetaData.getCompletedManagedIndexMetaData(
    action: Action,
    step: Step
): ManagedIndexMetaData {
    val updatedStepMetaData = step.getUpdatedManagedIndexMetaData(this)
    val actionMetaData = updatedStepMetaData.actionMetaData ?: return this.copy(
        policyRetryInfo = PolicyRetryInfoMetaData(true, 0),
        info = mapOf("message" to "Failed due to ActionMetaData being null")
    )

    val updatedActionMetaData = if (updatedStepMetaData.stepMetaData?.stepStatus == Step.StepStatus.FAILED) {
        when {
            action.config.configRetry == null -> actionMetaData.copy(failed = true)
            actionMetaData.consumedRetries >= action.config.configRetry!!.count -> actionMetaData.copy(failed = true)
            else -> actionMetaData.copy(
                failed = false,
                consumedRetries = actionMetaData.consumedRetries + 1,
                lastRetryTime = Instant.now().toEpochMilli())
        }
    } else {
        actionMetaData
    }

    return this.copy(
        policyCompleted = updatedStepMetaData.policyCompleted,
        rolledOver = updatedStepMetaData.rolledOver,
        actionMetaData = updatedActionMetaData,
        stepMetaData = updatedStepMetaData.stepMetaData,
        transitionTo = updatedStepMetaData.transitionTo,
        policyRetryInfo = updatedStepMetaData.policyRetryInfo,
        info = updatedStepMetaData.info
    )
}

val ManagedIndexMetaData.isSuccessfulDelete: Boolean
    get() = (this.actionMetaData?.name == ActionConfig.ActionType.DELETE.type && !this.actionMetaData.failed) &&
            (this.stepMetaData?.name == AttemptDeleteStep.name && this.stepMetaData.stepStatus == Step.StepStatus.COMPLETED) &&
            (this.policyRetryInfo?.failed != true)

val ManagedIndexMetaData.isFailed: Boolean
    get() {
        // If PolicyRetryInfo is failed then the ManagedIndex has failed.
        if (this.policyRetryInfo?.failed == true) return true
        // If ActionMetaData is not null and some action is failed. Then the ManagedIndex has failed.
        if (this.actionMetaData?.failed == true) return true
        return false
    }

// Adding predicate extension to allow cleaner checks since policyCompleted is nullable
val ManagedIndexMetaData.isPolicyCompleted: Boolean
    get() = this.policyCompleted == true

/**
 * We will change the policy if a change policy exists and if we are currently in
 * a Transitions action (which means we're safely at the end of a state). If a
 * transitionTo exists on the [ManagedIndexMetaData] it should still be fine to
 * change policy as we have not actually transitioned yet. If the next action is Transition
 * or if the rest API determined it was "safe", meaning the new policy has the same structure
 * of the current state, it should be safe to immediately change (even in the middle of the state).
 *
 * @param managedIndexMetaData current [ManagedIndexMetaData]
 * @return {@code true} if we should change policy, {@code false} if not
 */
@Suppress("ReturnCount")
fun ManagedIndexConfig.shouldChangePolicy(managedIndexMetaData: ManagedIndexMetaData, actionToExecute: Action?): Boolean {
    if (this.changePolicy == null) {
        return false
    }

    if (this.changePolicy.isSafe) {
        return true
    }

    // we need this in so that we can change policy before the first transition happens so policy doesnt get completed
    // before we have a chance to change policy
    if (actionToExecute?.type == ActionConfig.ActionType.TRANSITION) {
        return true
    }

    if (managedIndexMetaData.actionMetaData?.name != ActionConfig.ActionType.TRANSITION.type) {
        return false
    }

    return true
}

fun ManagedIndexMetaData.hasVersionConflict(managedIndexConfig: ManagedIndexConfig): Boolean =
    this.policySeqNo != managedIndexConfig.policySeqNo || this.policyPrimaryTerm != managedIndexConfig.policyPrimaryTerm

fun ManagedIndexConfig.hasDifferentJobInterval(jobInterval: Int): Boolean {
    val schedule = this.schedule
    when (schedule) {
        is IntervalSchedule -> {
            return schedule.interval != jobInterval
        }
    }
    return false
}

/**
 * A policy is safe to change to a new policy when each policy has the current state
 * the [ManagedIndexConfig] is in and that state has the same actions in the same order.
 * This allows simple things like configuration updates to happen which won't break the execution/contract
 * between [ManagedIndexMetaData] and [ManagedIndexConfig] as the metadata only knows about the current state.
 * We never consider a policy safe to immediately change if the ChangePolicy contains a state to transition to
 * as this could transition a user into a different state from the middle of the current state which we do not
 * want to allow.
 *
 * @param stateName the name of the state the [ManagedIndexConfig] is currently in
 * @param newPolicy the new (actual data model) policy we will eventually try to change to
 * @param changePolicy the change policy to change to
 * @return if its safe to change
 */
@Suppress("ReturnCount")
fun Policy.isSafeToChange(stateName: String?, newPolicy: Policy, changePolicy: ChangePolicy): Boolean {
    // if stateName is null it means we either have not initialized the job (no metadata to pull stateName from)
    // or we failed to load the initial policy, both cases its safe to change the policy
    if (stateName == null) return true
    if (changePolicy.state != null) return false
    val currentState = this.states.find { it.name == stateName }
    val newState = newPolicy.states.find { it.name == stateName }
    if (currentState == null || newState == null) {
        return false
    }

    if (currentState.actions.size != newState.actions.size) {
        return false
    }

    currentState.actions.forEachIndexed { index, action ->
        val newStateAction = newState.actions[index]
        if (action.type != newStateAction.type) return@isSafeToChange false
    }

    return true
}

/**
 * Disallowed actions are ones that are not specified in the [ManagedIndexSettings.ALLOW_LIST] setting.
 */
fun Policy.getDisallowedActions(allowList: List<String>): List<String> {
    val allowListSet = allowList.toSet()
    val disallowedActions = mutableListOf<String>()
    this.states.forEach { state ->
        state.actions.forEach { actionConfig ->
            if (!allowListSet.contains(actionConfig.type.type)) {
                disallowedActions.add(actionConfig.type.type)
            }
        }
    }
    return disallowedActions.distinct()
}

/**
 * Allowed actions are ones that are specified in the [ManagedIndexSettings.ALLOW_LIST] setting.
 */
fun Action.isAllowed(allowList: List<String>): Boolean = allowList.contains(this.type.type)<|MERGE_RESOLUTION|>--- conflicted
+++ resolved
@@ -129,15 +129,11 @@
     return DeleteRequest(INDEX_MANAGEMENT_INDEX, uuid)
 }
 
-<<<<<<< HEAD
 fun deleteManagedIndexMetadataRequest(uuid: String): DeleteRequest {
     return DeleteRequest(INDEX_MANAGEMENT_INDEX, uuid + "metadata")
 }
 
-fun updateManagedIndexRequest(sweptManagedIndexConfig: SweptManagedIndexConfig): UpdateRequest {
-=======
 fun updateManagedIndexRequest(sweptManagedIndexConfig: SweptManagedIndexConfig, user: User): UpdateRequest {
->>>>>>> e29e3de2
     return UpdateRequest(INDEX_MANAGEMENT_INDEX, sweptManagedIndexConfig.uuid)
         .setIfPrimaryTerm(sweptManagedIndexConfig.primaryTerm)
         .setIfSeqNo(sweptManagedIndexConfig.seqNo)
