/*
 * Copyright 2019 Amazon.com, Inc. or its affiliates. All Rights Reserved.
 *
 * Licensed under the Apache License, Version 2.0 (the "License").
 * You may not use this file except in compliance with the License.
 * A copy of the License is located at
 *
 * http://www.apache.org/licenses/LICENSE-2.0
 *
 * or in the "license" file accompanying this file. This file is distributed
 * on an "AS IS" BASIS, WITHOUT WARRANTIES OR CONDITIONS OF ANY KIND, either
 * express or implied. See the License for the specific language governing
 * permissions and limitations under the License.
 */

@file:Suppress("TopLevelPropertyNaming", "MatchingDeclarationName")
package com.amazon.opendistroforelasticsearch.indexmanagement.indexstatemanagement.util

import com.amazon.opendistroforelasticsearch.indexmanagement.elasticapi.optionalTimeField
import com.amazon.opendistroforelasticsearch.indexmanagement.indexstatemanagement.model.ChangePolicy
import com.amazon.opendistroforelasticsearch.indexmanagement.indexstatemanagement.model.ManagedIndexConfig
import org.elasticsearch.common.io.stream.StreamInput
import org.elasticsearch.common.io.stream.StreamOutput
import org.elasticsearch.common.io.stream.Writeable
import org.elasticsearch.common.xcontent.ToXContent
import org.elasticsearch.common.xcontent.ToXContentFragment
import org.elasticsearch.common.xcontent.XContentBuilder
import org.elasticsearch.common.xcontent.XContentFactory
import java.time.Instant

const val WITH_TYPE = "with_type"
val XCONTENT_WITHOUT_TYPE = ToXContent.MapParams(mapOf(WITH_TYPE to "false"))

const val FAILURES = "failures"
const val FAILED_INDICES = "failed_indices"
const val UPDATED_INDICES = "updated_indices"

<<<<<<< HEAD
const val ISM_TEMPLATE_FIELD = "policy.ism_template"
=======
const val DEFAULT_PAGINATION_SIZE = 20
const val DEFAULT_PAGINATION_FROM = 0
const val DEFAULT_JOB_SORT_FIELD = "managed_index.index"
const val DEFAULT_POLICY_SORT_FIELD = "policy.policy_id.keyword"
const val DEFAULT_SORT_ORDER = "asc"
const val DEFAULT_QUERY_STRING = "*"
>>>>>>> 7e598feb

fun buildInvalidIndexResponse(builder: XContentBuilder, failedIndices: List<FailedIndex>) {
    if (failedIndices.isNotEmpty()) {
        builder.field(FAILURES, true)
        builder.startArray(FAILED_INDICES)
        for (failedIndex in failedIndices) {
            failedIndex.toXContent(builder, ToXContent.EMPTY_PARAMS)
        }
        builder.endArray()
    } else {
        builder.field(FAILURES, false)
        builder.startArray(FAILED_INDICES).endArray()
    }
}

data class FailedIndex(val name: String, val uuid: String, val reason: String) : Writeable, ToXContentFragment {

    override fun toXContent(builder: XContentBuilder, params: ToXContent.Params): XContentBuilder {
        builder.startObject()
            .field(INDEX_NAME_FIELD, name)
            .field(INDEX_UUID_FIELD, uuid)
            .field(REASON_FIELD, reason)
        return builder.endObject()
    }

    companion object {
        const val INDEX_NAME_FIELD = "index_name"
        const val INDEX_UUID_FIELD = "index_uuid"
        const val REASON_FIELD = "reason"
    }

    constructor(sin: StreamInput) : this(
        name = sin.readString(),
        uuid = sin.readString(),
        reason = sin.readString()
    )

    override fun writeTo(out: StreamOutput) {
        out.writeString(name)
        out.writeString(uuid)
        out.writeString(reason)
    }
}

/**
 * Gets the XContentBuilder for partially updating a [ManagedIndexConfig]'s ChangePolicy
 */
fun getPartialChangePolicyBuilder(
    changePolicy: ChangePolicy?
): XContentBuilder {
    return XContentFactory.jsonBuilder()
        .startObject()
        .startObject(ManagedIndexConfig.MANAGED_INDEX_TYPE)
        .optionalTimeField(ManagedIndexConfig.LAST_UPDATED_TIME_FIELD, Instant.now())
        .field(ManagedIndexConfig.CHANGE_POLICY_FIELD, changePolicy)
        .endObject()
        .endObject()
}<|MERGE_RESOLUTION|>--- conflicted
+++ resolved
@@ -35,16 +35,14 @@
 const val FAILED_INDICES = "failed_indices"
 const val UPDATED_INDICES = "updated_indices"
 
-<<<<<<< HEAD
 const val ISM_TEMPLATE_FIELD = "policy.ism_template"
-=======
+
 const val DEFAULT_PAGINATION_SIZE = 20
 const val DEFAULT_PAGINATION_FROM = 0
 const val DEFAULT_JOB_SORT_FIELD = "managed_index.index"
 const val DEFAULT_POLICY_SORT_FIELD = "policy.policy_id.keyword"
 const val DEFAULT_SORT_ORDER = "asc"
 const val DEFAULT_QUERY_STRING = "*"
->>>>>>> 7e598feb
 
 fun buildInvalidIndexResponse(builder: XContentBuilder, failedIndices: List<FailedIndex>) {
     if (failedIndices.isNotEmpty()) {
