--- conflicted
+++ resolved
@@ -34,8 +34,6 @@
     } else {
         User(user.name, user.backendRoles, user.roles, user.customAttNames)
     }
-<<<<<<< HEAD
-=======
 }
 
 // copied from [AutoCloseable] in kotlin-stdlib-jdk7-1.3.72.jar
@@ -79,5 +77,4 @@
         } catch (closeException: Throwable) {
             cause.addSuppressed(closeException)
         }
->>>>>>> 6932e39e
 }