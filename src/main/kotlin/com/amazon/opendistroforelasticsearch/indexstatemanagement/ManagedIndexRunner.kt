--- conflicted
+++ resolved
@@ -135,12 +135,7 @@
         }
     }
 
-<<<<<<< HEAD
-    // TODO: Implement logic for when ISM is moved to STOPPING/STOPPED state when we add those APIs
     @Suppress("ReturnCount", "ComplexMethod", "LongMethod")
-=======
-    @Suppress("ReturnCount")
->>>>>>> 0696bfec
     private suspend fun runManagedIndexConfig(managedIndexConfig: ManagedIndexConfig) {
         // doing a check of local cluster health as we do not want to overload master node with potentially a lot of calls
         if (clusterIsRed()) {
@@ -473,7 +468,6 @@
         }
     }
 
-<<<<<<< HEAD
     private suspend fun publishErrorNotification(policy: Policy, managedIndexMetaData: ManagedIndexMetaData) {
         policy.errorNotification?.run {
             errorNotificationRetryPolicy.retry(logger) {
@@ -495,7 +489,6 @@
             e.message ?: message
         }
     }
-=======
+
     private fun clusterIsRed(): Boolean = ClusterStateHealth(clusterService.state()).status == ClusterHealthStatus.RED
->>>>>>> 0696bfec
 }