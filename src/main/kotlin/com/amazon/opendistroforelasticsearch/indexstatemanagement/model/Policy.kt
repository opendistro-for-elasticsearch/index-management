--- conflicted
+++ resolved
@@ -35,11 +35,7 @@
     val description: String,
     val schemaVersion: Long,
     val lastUpdatedTime: Instant,
-<<<<<<< HEAD
     val errorNotification: ErrorNotification?,
-=======
-    val defaultNotification: Map<String, Any>?,
->>>>>>> 0696bfec
     val defaultState: String,
     val states: List<State>
 ) : ToXContentObject {
@@ -99,11 +95,7 @@
         ): Policy {
             var description: String? = null
             var defaultState: String? = null
-<<<<<<< HEAD
             var errorNotification: ErrorNotification? = null
-=======
-            var defaultNotification: Map<String, Any>? = null
->>>>>>> 0696bfec
             var lastUpdatedTime: Instant? = null
             var schemaVersion: Long = 1
             val states: MutableList<State> = mutableListOf()
@@ -118,11 +110,7 @@
                     LAST_UPDATED_TIME_FIELD -> lastUpdatedTime = xcp.instant()
                     POLICY_ID_FIELD -> { /* do nothing as this is an internal field */ }
                     DESCRIPTION_FIELD -> description = xcp.text()
-<<<<<<< HEAD
                     ERROR_NOTIFICATION_FIELD -> errorNotification = if (xcp.currentToken() == Token.VALUE_NULL) null else ErrorNotification.parse(xcp)
-=======
-                    DEFAULT_NOTIFICATION_FIELD -> defaultNotification = null
->>>>>>> 0696bfec
                     DEFAULT_STATE_FIELD -> defaultState = xcp.text()
                     STATES_FIELD -> {
                         ensureExpectedToken(Token.START_ARRAY, xcp.currentToken(), xcp::getTokenLocation)
