/*
 * Copyright 2019 Amazon.com, Inc. or its affiliates. All Rights Reserved.
 *
 * Licensed under the Apache License, Version 2.0 (the "License").
 * You may not use this file except in compliance with the License.
 * A copy of the License is located at
 *
 * http://www.apache.org/licenses/LICENSE-2.0
 *
 * or in the "license" file accompanying this file. This file is distributed
 * on an "AS IS" BASIS, WITHOUT WARRANTIES OR CONDITIONS OF ANY KIND, either
 * express or implied. See the License for the specific language governing
 * permissions and limitations under the License.
 */

package com.amazon.opendistroforelasticsearch.indexstatemanagement.model

import com.amazon.opendistroforelasticsearch.indexstatemanagement.elasticapi.instant
import com.amazon.opendistroforelasticsearch.indexstatemanagement.elasticapi.optionalTimeField
import com.amazon.opendistroforelasticsearch.indexstatemanagement.util.WITH_TYPE
import org.elasticsearch.common.xcontent.ToXContent
import org.elasticsearch.common.xcontent.ToXContentObject
import org.elasticsearch.common.xcontent.XContentBuilder
import org.elasticsearch.common.xcontent.XContentParser
import org.elasticsearch.common.xcontent.XContentParser.Token
import org.elasticsearch.common.xcontent.XContentParserUtils.ensureExpectedToken
import org.elasticsearch.index.seqno.SequenceNumbers
import java.io.IOException
import java.time.Instant

data class Policy(
    val id: String = NO_ID,
    val seqNo: Long = SequenceNumbers.UNASSIGNED_SEQ_NO,
    val primaryTerm: Long = SequenceNumbers.UNASSIGNED_PRIMARY_TERM,
    val description: String,
    val schemaVersion: Long,
    val lastUpdatedTime: Instant,
    val defaultNotification: Map<String, Any>?,
    val defaultState: String,
    val states: List<State>
) : ToXContentObject {

    init {
<<<<<<< HEAD
        val distinctStateNames = states.map { it.name }.distinct()
        states.forEach { state ->
            state.transitions.forEach { transition ->
                require(distinctStateNames.contains(transition.stateName)) {
                    "Policy contains a transition in state=${state.name} pointing to a nonexistent state=${transition.stateName}"
                }
            }
        }
        require(distinctStateNames.size == states.size) { "Policy cannot have duplicate state names"}
=======
>>>>>>> 2b2c8e04
        require(states.isNotEmpty()) { "Policy must contain at least one State" }
        requireNotNull(states.find { it.name == defaultState }) { "Policy must have a valid default state" }
    }

    fun toXContent(builder: XContentBuilder): XContentBuilder {
        return toXContent(builder, ToXContent.EMPTY_PARAMS)
    }

    override fun toXContent(builder: XContentBuilder, params: ToXContent.Params): XContentBuilder {
        builder.startObject()
        if (params.paramAsBoolean(WITH_TYPE, true)) builder.startObject(POLICY_TYPE)
        builder.field(POLICY_ID_FIELD, id)
            .field(DESCRIPTION_FIELD, description)
            .optionalTimeField(LAST_UPDATED_TIME_FIELD, lastUpdatedTime)
            .field(SCHEMA_VERSION_FIELD, schemaVersion)
            .field(DEFAULT_NOTIFICATION_FIELD, defaultNotification)
            .field(DEFAULT_STATE_FIELD, defaultState)
            .field(STATES_FIELD, states.toTypedArray())
        if (params.paramAsBoolean(WITH_TYPE, true)) builder.endObject()
        return builder.endObject()
    }

    companion object {
        const val POLICY_TYPE = "policy"
        const val POLICY_ID_FIELD = "policy_id"
        const val DESCRIPTION_FIELD = "description"
        const val NO_ID = ""
        const val LAST_UPDATED_TIME_FIELD = "last_updated_time"
        const val SCHEMA_VERSION_FIELD = "schema_version"
        const val DEFAULT_NOTIFICATION_FIELD = "default_notification"
        const val DEFAULT_STATE_FIELD = "default_state"
        const val STATES_FIELD = "states"

        @Suppress("ComplexMethod")
        @JvmStatic
        @JvmOverloads
        @Throws(IOException::class)
        fun parse(
            xcp: XContentParser,
            id: String = NO_ID,
            seqNo: Long = SequenceNumbers.UNASSIGNED_SEQ_NO,
            primaryTerm: Long = SequenceNumbers.UNASSIGNED_PRIMARY_TERM
        ): Policy {
            var description: String? = null
            var defaultState: String? = null
            var defaultNotification: Map<String, Any>? = null
            var lastUpdatedTime: Instant? = null
            var schemaVersion: Long = 1
            val states: MutableList<State> = mutableListOf()

            ensureExpectedToken(Token.START_OBJECT, xcp.currentToken(), xcp::getTokenLocation)
            while (xcp.nextToken() != Token.END_OBJECT) {
                val fieldName = xcp.currentName()
                xcp.nextToken()

                when (fieldName) {
                    SCHEMA_VERSION_FIELD -> schemaVersion = xcp.longValue()
                    LAST_UPDATED_TIME_FIELD -> lastUpdatedTime = xcp.instant()
                    POLICY_ID_FIELD -> { /* do nothing as this is an internal field */ }
                    DESCRIPTION_FIELD -> description = xcp.text()
                    DEFAULT_NOTIFICATION_FIELD -> defaultNotification = null
                    DEFAULT_STATE_FIELD -> defaultState = xcp.text()
                    STATES_FIELD -> {
                        ensureExpectedToken(Token.START_ARRAY, xcp.currentToken(), xcp::getTokenLocation)
                        while (xcp.nextToken() != Token.END_ARRAY) {
                            states.add(State.parse(xcp))
                        }
                    }
                    else -> throw IllegalArgumentException("Invalid field: [$fieldName] found in Policy.")
                }
            }

            return Policy(
                id,
                seqNo,
                primaryTerm,
                requireNotNull(description) { "$DESCRIPTION_FIELD is null" },
                schemaVersion,
                lastUpdatedTime ?: Instant.now(),
                defaultNotification,
                requireNotNull(defaultState) { "$DEFAULT_STATE_FIELD is null" },
                states.toList()
            )
        }

        @JvmStatic
        @JvmOverloads
        @Throws(IOException::class)
        fun parseWithType(
            xcp: XContentParser,
            id: String = NO_ID,
            seqNo: Long = SequenceNumbers.UNASSIGNED_SEQ_NO,
            primaryTerm: Long = SequenceNumbers.UNASSIGNED_PRIMARY_TERM
        ): Policy {
            ensureExpectedToken(Token.START_OBJECT, xcp.nextToken(), xcp::getTokenLocation)
            ensureExpectedToken(Token.FIELD_NAME, xcp.nextToken(), xcp::getTokenLocation)
            ensureExpectedToken(Token.START_OBJECT, xcp.nextToken(), xcp::getTokenLocation)
            val policy = parse(xcp, id, seqNo, primaryTerm)
            ensureExpectedToken(Token.END_OBJECT, xcp.nextToken(), xcp::getTokenLocation)
            return policy
        }
    }
}<|MERGE_RESOLUTION|>--- conflicted
+++ resolved
@@ -41,7 +41,6 @@
 ) : ToXContentObject {
 
     init {
-<<<<<<< HEAD
         val distinctStateNames = states.map { it.name }.distinct()
         states.forEach { state ->
             state.transitions.forEach { transition ->
@@ -51,8 +50,6 @@
             }
         }
         require(distinctStateNames.size == states.size) { "Policy cannot have duplicate state names"}
-=======
->>>>>>> 2b2c8e04
         require(states.isNotEmpty()) { "Policy must contain at least one State" }
         requireNotNull(states.find { it.name == defaultState }) { "Policy must have a valid default state" }
     }
