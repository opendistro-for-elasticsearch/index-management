--- conflicted
+++ resolved
@@ -62,12 +62,9 @@
         REPLICA_COUNT("replica_count"),
         FORCE_MERGE("force_merge"),
         NOTIFICATION("notification"),
-<<<<<<< HEAD
+        SNAPSHOT("snapshot"),
+        INDEX_PRIORITY("index_priority"),
         ALLOCATION("allocation");
-=======
-        SNAPSHOT("snapshot"),
-        INDEX_PRIORITY("index_priority");
->>>>>>> eef5b658
 
         override fun toString(): String {
             return type
@@ -100,12 +97,9 @@
                     ActionType.REPLICA_COUNT.type -> actionConfig = ReplicaCountActionConfig.parse(xcp, index)
                     ActionType.FORCE_MERGE.type -> actionConfig = ForceMergeActionConfig.parse(xcp, index)
                     ActionType.NOTIFICATION.type -> actionConfig = NotificationActionConfig.parse(xcp, index)
-<<<<<<< HEAD
-                    ActionType.ALLOCATION.type -> actionConfig = AllocationActionConfig.parse(xcp, index)
-=======
                     ActionType.SNAPSHOT.type -> actionConfig = SnapshotActionConfig.parse(xcp, index)
                     ActionType.INDEX_PRIORITY.type -> actionConfig = IndexPriorityActionConfig.parse(xcp, index)
->>>>>>> eef5b658
+                    ActionType.ALLOCATION.type -> actionConfig = AllocationActionConfig.parse(xcp, index)
                     else -> throw IllegalArgumentException("Invalid field: [$fieldName] found in Action.")
                 }
             }
