--- conflicted
+++ resolved
@@ -79,20 +79,14 @@
         @JvmStatic
         @JvmOverloads
         @Throws(IOException::class)
-<<<<<<< HEAD
-        fun parse(xcp: XContentParser, id: String = NO_ID, version: Long = NO_VERSION): Policy {
-            var name: String? = null
-            var defaultState: String? = null
-=======
         fun parse(
             xcp: XContentParser,
             id: String = NO_ID,
             seqNo: Long = SequenceNumbers.UNASSIGNED_SEQ_NO,
             primaryTerm: Long = SequenceNumbers.UNASSIGNED_PRIMARY_TERM
         ): Policy {
-            lateinit var name: String
-            lateinit var defaultState: String
->>>>>>> 1e1eac0e
+            var name: String? = null
+            var defaultState: String? = null
             // TODO Implement DefaultNotification(destination, message)
             var defaultNotification: Map<String, Any>? = null
             var lastUpdatedTime: Instant? = null
