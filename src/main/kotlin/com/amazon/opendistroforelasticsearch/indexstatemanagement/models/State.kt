--- conflicted
+++ resolved
@@ -26,13 +26,8 @@
 data class State(
     val name: String,
     val actions: List<Map<String, Any>>, // TODO: Implement List<Action>
-<<<<<<< HEAD
     val transitions: List<Transition>
-) : ToXContent {
-=======
-    val transitions: List<Map<String, Any>> // TODO: Implement List<Transition>
 ) : ToXContentObject {
->>>>>>> 14206bfc
 
     override fun toXContent(builder: XContentBuilder, params: ToXContent.Params): XContentBuilder {
         builder
