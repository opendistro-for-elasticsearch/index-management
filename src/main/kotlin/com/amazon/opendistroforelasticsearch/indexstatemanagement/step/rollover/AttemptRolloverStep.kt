/*
 * Copyright 2019 Amazon.com, Inc. or its affiliates. All Rights Reserved.
 *
 * Licensed under the Apache License, Version 2.0 (the "License").
 * You may not use this file except in compliance with the License.
 * A copy of the License is located at
 *
 * http://www.apache.org/licenses/LICENSE-2.0
 *
 * or in the "license" file accompanying this file. This file is distributed
 * on an "AS IS" BASIS, WITHOUT WARRANTIES OR CONDITIONS OF ANY KIND, either
 * express or implied. See the License for the specific language governing
 * permissions and limitations under the License.
 */

package com.amazon.opendistroforelasticsearch.indexstatemanagement.step.rollover

import com.amazon.opendistroforelasticsearch.indexstatemanagement.elasticapi.getRolloverAlias
import com.amazon.opendistroforelasticsearch.indexstatemanagement.elasticapi.suspendUntil
import com.amazon.opendistroforelasticsearch.indexstatemanagement.model.ManagedIndexMetaData
import com.amazon.opendistroforelasticsearch.indexstatemanagement.model.action.RolloverActionConfig
import com.amazon.opendistroforelasticsearch.indexstatemanagement.model.managedindexmetadata.StepMetaData
import com.amazon.opendistroforelasticsearch.indexstatemanagement.step.Step
import com.amazon.opendistroforelasticsearch.indexstatemanagement.util.evaluateConditions
import org.apache.logging.log4j.LogManager
import org.elasticsearch.action.admin.indices.rollover.RolloverRequest
import org.elasticsearch.action.admin.indices.rollover.RolloverResponse
import org.elasticsearch.action.admin.indices.stats.IndicesStatsRequest
import org.elasticsearch.action.admin.indices.stats.IndicesStatsResponse
import org.elasticsearch.client.Client
import org.elasticsearch.cluster.service.ClusterService
import org.elasticsearch.common.unit.ByteSizeValue
import org.elasticsearch.rest.RestStatus
import java.time.Instant

@Suppress("ReturnCount", "TooGenericExceptionCaught")
class AttemptRolloverStep(
    val clusterService: ClusterService,
    val client: Client,
    val config: RolloverActionConfig,
    managedIndexMetaData: ManagedIndexMetaData
) : Step("attempt_rollover", managedIndexMetaData) {

    private val logger = LogManager.getLogger(javaClass)
    private var stepStatus = StepStatus.STARTING
    private var info: Map<String, Any>? = null

    @Suppress("TooGenericExceptionCaught")
    override suspend fun execute() {
        // If we have already rolled over this index then fail as we only allow an index to be rolled over once
        if (managedIndexMetaData.rolledOver == true) {
            stepStatus = StepStatus.FAILED
            info = mapOf("message" to "This index has already been rolled over")
            return
        }

        val alias = getAliasOrUpdateInfo()
        // If alias is null we already updated failed info from getAliasOrUpdateInfo and can return early
        alias ?: return

        val statsResponse = getIndexStatsOrUpdateInfo()
        // If statsResponse is null we already updated failed info from getIndexStatsOrUpdateInfo and can return early
        statsResponse ?: return

        val indexCreationDate = Instant.ofEpochMilli(clusterService.state().metaData().index(managedIndexMetaData.index).creationDate)
        val numDocs = statsResponse.primaries.docs.count
        val indexSize = ByteSizeValue(statsResponse.primaries.docs.totalSizeInBytes)

        if (config.evaluateConditions(indexCreationDate, numDocs, indexSize)) {
            executeRollover(alias)
        } else {
            stepStatus = StepStatus.CONDITION_NOT_MET
            info = mapOf("message" to "Attempting to rollover")
        }
    }

    private suspend fun executeRollover(alias: String) {
        try {
            val request = RolloverRequest(alias, null)
            val response: RolloverResponse = client.admin().indices().suspendUntil { rolloverIndex(request, it) }

            // Do not need to check for isRolledOver as we are not passing any conditions or dryrun=true
            // which are the only two ways it comes back as false

            // If response isAcknowledged it means the index was created and alias was added to new index
            if (response.isAcknowledged) {
                stepStatus = StepStatus.COMPLETED
                info = mapOf("message" to "Rolled over index")
            } else {
                // If the alias update response is NOT acknowledged we will get back isAcknowledged=false
                // This means the new index was created but we failed to swap the alias
                stepStatus = StepStatus.FAILED
                info = mapOf("message" to "New index created (${response.newIndex}), but failed to update alias")
            }
        } catch (e: Exception) {
            stepStatus = StepStatus.FAILED
            val mutableInfo = mutableMapOf("message" to "Failed to rollover index")
            val errorMessage = e.message
            if (errorMessage != null) mutableInfo.put("cause", errorMessage)
            info = mutableInfo.toMap()
        }
    }

    private fun getAliasOrUpdateInfo(): String? {
        val alias = clusterService.state().metaData().index(managedIndexMetaData.index).getRolloverAlias()

        if (alias == null) {
            stepStatus = StepStatus.FAILED
            info = mapOf("message" to "There is no valid rollover_alias=$alias set on ${managedIndexMetaData.index}")
        }

        return alias
    }

    private suspend fun getIndexStatsOrUpdateInfo(): IndicesStatsResponse? {
        try {
            val statsRequest = IndicesStatsRequest()
                    .indices(managedIndexMetaData.index).clear().docs(true)
            val statsResponse: IndicesStatsResponse = client.admin().indices().suspendUntil { stats(statsRequest, it) }

            if (statsResponse.status == RestStatus.OK) {
                return statsResponse
            }

            logger.debug(
                "Failed to get index stats for index: [${managedIndexMetaData.index}], status response: [${statsResponse.status}]"
            )

            stepStatus = StepStatus.FAILED
            info = mapOf(
                "message" to "Failed to evaluate conditions for rollover",
                "shard_failures" to statsResponse.shardFailures.map { it.toString() }
            )
        } catch (e: Exception) {
            stepStatus = StepStatus.FAILED
            val mutableInfo = mutableMapOf("message" to "Failed to evaluate conditions for rollover")
            val errorMessage = e.message
            if (errorMessage != null) mutableInfo["cause"] = errorMessage
            info = mutableInfo.toMap()
        }

        return null
    }

    override fun getUpdatedManagedIndexMetaData(currentMetaData: ManagedIndexMetaData): ManagedIndexMetaData {
        return currentMetaData.copy(
            stepMetaData = StepMetaData(name, getStepStartTime().toEpochMilli(), stepStatus),
<<<<<<< HEAD
=======
            rolledOver = if (currentMetaData.rolledOver == true) true else stepStatus == StepStatus.COMPLETED,
>>>>>>> 44baba11
            transitionTo = null,
            info = info
        )
    }
}<|MERGE_RESOLUTION|>--- conflicted
+++ resolved
@@ -145,10 +145,7 @@
     override fun getUpdatedManagedIndexMetaData(currentMetaData: ManagedIndexMetaData): ManagedIndexMetaData {
         return currentMetaData.copy(
             stepMetaData = StepMetaData(name, getStepStartTime().toEpochMilli(), stepStatus),
-<<<<<<< HEAD
-=======
             rolledOver = if (currentMetaData.rolledOver == true) true else stepStatus == StepStatus.COMPLETED,
->>>>>>> 44baba11
             transitionTo = null,
             info = info
         )
