{
  "dynamic": "strict",
  "properties": {
    "policy": {
      "properties": {
        "name": {
          "type": "text",
          "fields": {
            "keyword": {
              "type": "keyword",
              "ignore_above": 256
            }
          }
        },
        "schema_version": {
          "type": "long"
        },
        "last_updated_time": {
          "type": "date",
          "format": "strict_date_time||epoch_millis"
        },
        "default_notification": {
          "properties": {
            "destination": {
              "properties": {
                "name": {
                  "type": "text",
                  "fields": {
                    "keyword": {
                      "type": "keyword",
                      "ignore_above": 256
                    }
                  }
                },
                "type": {
                  "type": "keyword"
                },
                "last_update_time": {
                  "type": "date",
                  "format": "strict_date_time||epoch_millis"
                },
                "chime": {
                  "properties": {
                    "url": {
                      "type": "text",
                      "fields": {
                        "keyword": {
                          "type": "keyword",
                          "ignore_above": 256
                        }
                      }
                    }
                  }
                },
                "slack": {
                  "properties": {
                    "url": {
                      "type": "text",
                      "fields": {
                        "keyword": {
                          "type": "keyword",
                          "ignore_above": 256
                        }
                      }
                    }
                  }
                },
                "custom_webhook": {
                  "properties": {
                    "url": {
                      "type": "text",
                      "fields": {
                        "keyword": {
                          "type": "keyword",
                          "ignore_above": 256
                        }
                      }
                    },
                    "scheme": {
                      "type": "keyword"
                    },
                    "host": {
                      "type": "text"
                    },
                    "port": {
                      "type": "integer"
                    },
                    "path": {
                      "type": "keyword"
                    },
                    "query_params": {
                      "type": "object",
                      "enabled": false
                    },
                    "header_params": {
                      "type": "object",
                      "enabled": false
                    },
                    "username": {
                      "type": "text"
                    },
                    "password": {
                      "type": "text"
                    }
                  }
                }
              }
            },
            "message": {
              "type": "text"
            }
          }
        },
        "default_state": {
          "type": "keyword"
        },
        "states": {
          "type": "nested",
          "properties": {
            "name": {
              "type": "keyword"
            },
            "actions": {
              "type": "nested",
              "properties": {
                "timeout": {
                  "type": "keyword"
                },
                "retry": {
                  "properties": {
                    "count": {
                      "type": "integer"
                    },
                    "backoff": {
                      "type": "keyword"
                    },
                    "delay": {
                      "type": "keyword"
                    }
                  }
                },
                "delete": {
                  "type": "object"
                },
                "force_merge": {
                  "properties": {
                    "max_num_segments": {
                      "type": "integer"
                    },
                    "only_expunge_deletes": {
                      "type": "boolean"
                    },
                    "flush": {
                      "type": "boolean"
                    }
                  }
                },
                "read_only": {
                  "type": "object"
                },
                "read_write": {
                  "type": "object"
                },
                "replica_count": {
                  "properties": {
                    "number_of_replicas": {
                      "type": "integer"
                    }
                  }
                },
                "close": {
                  "type": "object"
                },
                "open": {
                  "type": "object"
                },
                "snapshot": {
                  "properties": {
                    "repository": {
                      "type": "keyword"
                    },
                    "snapshot": {
                      "type": "keyword"
                    },
                    "include_global_state": {
                      "type": "boolean"
                    }
                  }
                },
                "rollover": {
                  "properties": {
                    "min_size": {
                      "type": "keyword"
                    },
                    "min_index_age": {
                      "type": "keyword"
                    },
                    "min_doc_count": {
                      "type": "keyword"
                    }
                  }
                },
                "notification": {
                  "properties": {
                    "destination": {
                      "properties": {
                        "name": {
                          "type": "text",
                          "fields": {
                            "keyword": {
                              "type": "keyword",
                              "ignore_above": 256
                            }
                          }
                        },
                        "type": {
                          "type": "keyword"
                        },
                        "last_update_time": {
                          "type": "date",
                          "format": "strict_date_time||epoch_millis"
                        },
                        "chime": {
                          "properties": {
                            "url": {
                              "type": "text",
                              "fields": {
                                "keyword": {
                                  "type": "keyword",
                                  "ignore_above": 256
                                }
                              }
                            }
                          }
                        },
                        "slack": {
                          "properties": {
                            "url": {
                              "type": "text",
                              "fields": {
                                "keyword": {
                                  "type": "keyword",
                                  "ignore_above": 256
                                }
                              }
                            }
                          }
                        },
                        "custom_webhook": {
                          "properties": {
                            "url": {
                              "type": "text",
                              "fields": {
                                "keyword": {
                                  "type": "keyword",
                                  "ignore_above": 256
                                }
                              }
                            },
                            "scheme": {
                              "type": "keyword"
                            },
                            "host": {
                              "type": "text"
                            },
                            "port": {
                              "type": "integer"
                            },
                            "path": {
                              "type": "keyword"
                            },
                            "query_params": {
                              "type": "object",
                              "enabled": false
                            },
                            "header_params": {
                              "type": "object",
                              "enabled": false
                            },
                            "username": {
                              "type": "text"
                            },
                            "password": {
                              "type": "text"
                            }
                          }
                        }
                      }
                    },
                    "message": {
                      "type": "text"
                    }
                  }
                }
<<<<<<< HEAD
              },
              "transitions": {
                "type": "nested",
                "properties": {
                  "state_name": {
                    "type": "keyword"
                  },
                  "conditions": {
                    "type": "object",
                    "enabled": false
=======
              }
            },
            "transitions": {
              "type": "nested",
              "properties": {
                "state": {
                  "type": "keyword"
                },
                "index_age": {
                  "type": "keyword"
                },
                "doc_count": {
                  "type": "long"
                },
                "size":  {
                  "type": "keyword"
                },
                "cron": {
                  "properties": {
                    "expression": {
                      "type": "keyword"
                    },
                    "timezone": {
                      "type": "keyword"
                    }
>>>>>>> 1e1eac0e
                  }
                }
              }
            }
          }
        }
      }
    },
    "managed_index": {
      "properties": {
        "name": {
          "type": "text",
          "fields": {
            "keyword": {
              "type": "keyword",
              "ignore_above": 256
            }
          }
        },
        "enabled": {
          "type": "boolean"
        },
        "enabled_time": {
          "type": "date",
          "format": "strict_date_time||epoch_millis"
        },
        "index" : {
          "type" : "keyword"
        },
        "index_uuid" : {
          "type" : "keyword"
        },
        "last_updated_time": {
          "type": "date",
          "format": "strict_date_time||epoch_millis"
        },
        "policy_version": {
          "type": "long"
        },
        "policy_name": {
          "type" : "keyword"
        },
        "policy": {
          "type": "object",
          "enabled": false
        },
        "change_policy": {
          "properties": {
            "policy_name": {
              "type": "keyword"
            },
            "state": {
              "type": "keyword"
            }
          }
        },
        "schedule": {
          "properties": {
            "interval": {
              "properties": {
                "period": {
                  "type": "integer"
                },
                "unit": {
                  "type": "keyword"
                },
                "start_time": {
                  "type": "date",
                  "format": "strict_date_time||epoch_millis"
                }
              }
            },
            "cron": {
              "properties": {
                "expression": {
                  "type": "keyword"
                },
                "timezone": {
                  "type": "keyword"
                }
              }
            }
          }
        }
      }
    }
  }
}<|MERGE_RESOLUTION|>--- conflicted
+++ resolved
@@ -292,45 +292,17 @@
                     }
                   }
                 }
-<<<<<<< HEAD
-              },
-              "transitions": {
-                "type": "nested",
-                "properties": {
-                  "state_name": {
-                    "type": "keyword"
-                  },
-                  "conditions": {
-                    "type": "object",
-                    "enabled": false
-=======
               }
             },
             "transitions": {
               "type": "nested",
               "properties": {
-                "state": {
-                  "type": "keyword"
-                },
-                "index_age": {
-                  "type": "keyword"
-                },
-                "doc_count": {
-                  "type": "long"
-                },
-                "size":  {
-                  "type": "keyword"
-                },
-                "cron": {
-                  "properties": {
-                    "expression": {
-                      "type": "keyword"
-                    },
-                    "timezone": {
-                      "type": "keyword"
-                    }
->>>>>>> 1e1eac0e
-                  }
+                "state_name": {
+                  "type": "keyword"
+                },
+                "conditions": {
+                  "type": "object",
+                  "enabled": false
                 }
               }
             }
