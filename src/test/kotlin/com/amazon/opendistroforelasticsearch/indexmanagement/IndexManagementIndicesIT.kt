package com.amazon.opendistroforelasticsearch.indexmanagement

import com.amazon.opendistroforelasticsearch.indexmanagement.IndexManagementIndices.Companion.HISTORY_INDEX_BASE
import com.amazon.opendistroforelasticsearch.indexmanagement.IndexManagementIndices.Companion.HISTORY_WRITE_INDEX_ALIAS
import com.amazon.opendistroforelasticsearch.indexmanagement.IndexManagementIndices.Companion.indexStateManagementHistoryMappings
import com.amazon.opendistroforelasticsearch.indexmanagement.IndexManagementIndices.Companion.indexManagementMappings
import com.amazon.opendistroforelasticsearch.indexmanagement.IndexManagementPlugin.Companion.INDEX_MANAGEMENT_INDEX
import com.amazon.opendistroforelasticsearch.indexmanagement.IndexManagementPlugin.Companion.POLICY_BASE_URI
import com.amazon.opendistroforelasticsearch.indexmanagement.indexstatemanagement.IndexStateManagementRestTestCase
import com.amazon.opendistroforelasticsearch.indexmanagement.indexstatemanagement.model.ChangePolicy
import com.amazon.opendistroforelasticsearch.indexmanagement.indexstatemanagement.randomPolicy
import com.amazon.opendistroforelasticsearch.indexmanagement.indexstatemanagement.resthandler.RestChangePolicyAction
import com.amazon.opendistroforelasticsearch.indexmanagement.indexstatemanagement.util.FAILED_INDICES
import com.amazon.opendistroforelasticsearch.indexmanagement.indexstatemanagement.util.FAILURES
import com.amazon.opendistroforelasticsearch.indexmanagement.indexstatemanagement.util.UPDATED_INDICES
import org.apache.http.entity.ContentType
import org.apache.http.entity.StringEntity
import org.elasticsearch.common.settings.Settings
import org.elasticsearch.rest.RestRequest
import org.elasticsearch.test.ESTestCase
import java.util.Locale

class IndexManagementIndicesIT : IndexStateManagementRestTestCase() {

    private val testIndexName = javaClass.simpleName.toLowerCase(Locale.ROOT)
    private val configSchemaVersion = 7
    private val historySchemaVersion = 3

    /*
    * If this test fails it means you changed the config mappings
    * This test is to ensure you did not forget to increase the schema_version in the mappings _meta object
    * The schema_version is used at runtime to check if the mappings need to be updated for the index
    * Once you are sure you increased the schema_version or know it is not needed you can update the cached mappings with the new values
    * */
    fun `test config mappings schema version number`() {
        val cachedMappings = javaClass.classLoader.getResource("mappings/cached-opendistro-ism-config.json")!!.readText()
        assertEquals("I see you updated the config mappings. Did you also update the schema_version?", cachedMappings, indexManagementMappings)
    }

    /*
    * If this test fails it means you changed the history mappings
    * This test is to ensure you did not forget to increase the schema_version in the mappings _meta object
    * The schema_version is used at runtime to check if the mappings need to be updated for the index
    * Once you are sure you increased the schema_version or know it is not needed you can update the cached mappings with the new values
    * */
    fun `test history mappings schema version number`() {
        val cachedMappings = javaClass.classLoader.getResource("mappings/cached-opendistro-ism-history.json")!!.readText()
        assertEquals("I see you updated the history mappings. Did you also update the schema_version?", cachedMappings, indexStateManagementHistoryMappings)
    }

    fun `test create index management`() {
        val policy = randomPolicy()
        val policyId = ESTestCase.randomAlphaOfLength(10)
        client().makeRequest("PUT", "$POLICY_BASE_URI/$policyId", emptyMap(), policy.toHttpEntity())
        assertIndexExists(INDEX_MANAGEMENT_INDEX)
<<<<<<< HEAD
        verifyIndexSchemaVersion(INDEX_MANAGEMENT_INDEX, 7)
=======
        verifyIndexSchemaVersion(INDEX_MANAGEMENT_INDEX, configSchemaVersion)
>>>>>>> 6932e39e
    }

    fun `test update management index mapping with new schema version`() {
        wipeAllODFEIndices()
        waitForPendingTasks(adminClient())
        assertIndexDoesNotExist(INDEX_MANAGEMENT_INDEX)

        val mapping = indexManagementMappings.trim().trimStart('{').trimEnd('}')
            .replace("\"schema_version\": $configSchemaVersion", "\"schema_version\": 0")

        createIndex(INDEX_MANAGEMENT_INDEX, Settings.builder().put("index.hidden", true).build(), mapping)
        assertIndexExists(INDEX_MANAGEMENT_INDEX)
        verifyIndexSchemaVersion(INDEX_MANAGEMENT_INDEX, 0)

        val policy = randomPolicy()
        val policyId = ESTestCase.randomAlphaOfLength(10)
        client().makeRequest("PUT", "$POLICY_BASE_URI/$policyId", emptyMap(), policy.toHttpEntity())

        assertIndexExists(INDEX_MANAGEMENT_INDEX)
        verifyIndexSchemaVersion(INDEX_MANAGEMENT_INDEX, configSchemaVersion)
    }

    fun `test update management index history mappings with new schema version`() {
        assertIndexDoesNotExist("$HISTORY_WRITE_INDEX_ALIAS?allow_no_indices=false")

        val mapping = indexStateManagementHistoryMappings.trim().trimStart('{').trimEnd('}')
                .replace("\"schema_version\": $historySchemaVersion", "\"schema_version\": 0")

        val aliases = "\"$HISTORY_WRITE_INDEX_ALIAS\": { \"is_write_index\": true }"
        createIndex("$HISTORY_INDEX_BASE-1", Settings.builder().put("index.hidden", true).build(), mapping, aliases)
        assertIndexExists(HISTORY_WRITE_INDEX_ALIAS)
        verifyIndexSchemaVersion(HISTORY_WRITE_INDEX_ALIAS, 0)

        val policy = createRandomPolicy()
        val (index, policyID) = createIndex("history-schema", policy.id)

        val managedIndexConfig = getExistingManagedIndexConfig(index)

        // Change the start time so the job will trigger in 2 seconds.
        updateManagedIndexConfigStartTime(managedIndexConfig)

        // wait for the policy to initialize which will add 1 history document to the history index
        // this should update the history mappings to the new version
        waitFor { assertEquals(policyID, getExplainManagedIndexMetaData(index).policyID) }

        waitFor {
            assertIndexExists(HISTORY_WRITE_INDEX_ALIAS)
            verifyIndexSchemaVersion(HISTORY_WRITE_INDEX_ALIAS, historySchemaVersion)
        }
    }

    fun `test changing policy on an index that hasn't initialized yet check schema version`() {
        val policy = createRandomPolicy()
        val newPolicy = createPolicy(randomPolicy(), "new_policy", true)
        val indexName = "${testIndexName}_computer"
        val (index) = createIndex(indexName, policy.id)

        val managedIndexConfig = getExistingManagedIndexConfig(index)
        assertNull("Change policy is not null", managedIndexConfig.changePolicy)
        assertNull("Policy has already initialized", managedIndexConfig.policy)
        assertEquals("Policy id does not match", policy.id, managedIndexConfig.policyID)

        val mapping = "{" + indexManagementMappings.trimStart('{').trimEnd('}')
            .replace("\"schema_version\": $configSchemaVersion", "\"schema_version\": 0")

        val entity = StringEntity(mapping, ContentType.APPLICATION_JSON)
        client().makeRequest(RestRequest.Method.PUT.toString(),
            "/$INDEX_MANAGEMENT_INDEX/_mapping", emptyMap(), entity)

        verifyIndexSchemaVersion(INDEX_MANAGEMENT_INDEX, 0)

        // if we try to change policy now, it'll have no ManagedIndexMetaData yet and should succeed
        val changePolicy = ChangePolicy(newPolicy.id, null, emptyList(), false)
        val response = client().makeRequest(
            RestRequest.Method.POST.toString(),
            "${RestChangePolicyAction.CHANGE_POLICY_BASE_URI}/$index", emptyMap(), changePolicy.toHttpEntity())

        verifyIndexSchemaVersion(INDEX_MANAGEMENT_INDEX, configSchemaVersion)

        assertAffectedIndicesResponseIsEqual(mapOf(FAILURES to false, FAILED_INDICES to emptyList<Any>(), UPDATED_INDICES to 1), response.asMap())

        waitFor { assertEquals(newPolicy.id, getManagedIndexConfig(index)?.changePolicy?.policyID) }
    }
}<|MERGE_RESOLUTION|>--- conflicted
+++ resolved
@@ -53,11 +53,7 @@
         val policyId = ESTestCase.randomAlphaOfLength(10)
         client().makeRequest("PUT", "$POLICY_BASE_URI/$policyId", emptyMap(), policy.toHttpEntity())
         assertIndexExists(INDEX_MANAGEMENT_INDEX)
-<<<<<<< HEAD
-        verifyIndexSchemaVersion(INDEX_MANAGEMENT_INDEX, 7)
-=======
         verifyIndexSchemaVersion(INDEX_MANAGEMENT_INDEX, configSchemaVersion)
->>>>>>> 6932e39e
     }
 
     fun `test update management index mapping with new schema version`() {
