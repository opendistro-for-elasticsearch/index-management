--- conflicted
+++ resolved
@@ -23,7 +23,7 @@
 class IndexManagementIndicesIT : IndexStateManagementRestTestCase() {
 
     private val testIndexName = javaClass.simpleName.toLowerCase(Locale.ROOT)
-    private val configSchemaVersion = 6
+    private val configSchemaVersion = 7
     private val historySchemaVersion = 3
 
     /*
@@ -62,11 +62,7 @@
         assertIndexDoesNotExist(INDEX_MANAGEMENT_INDEX)
 
         val mapping = indexManagementMappings.trim().trimStart('{').trimEnd('}')
-<<<<<<< HEAD
-            .replace("\"schema_version\": 7", "\"schema_version\": 0")
-=======
             .replace("\"schema_version\": $configSchemaVersion", "\"schema_version\": 0")
->>>>>>> d82b7538
 
         createIndex(INDEX_MANAGEMENT_INDEX, Settings.builder().put("index.hidden", true).build(), mapping)
         assertIndexExists(INDEX_MANAGEMENT_INDEX)
@@ -77,11 +73,7 @@
         client().makeRequest("PUT", "$POLICY_BASE_URI/$policyId", emptyMap(), policy.toHttpEntity())
 
         assertIndexExists(INDEX_MANAGEMENT_INDEX)
-<<<<<<< HEAD
-        verifyIndexSchemaVersion(INDEX_MANAGEMENT_INDEX, 7)
-=======
         verifyIndexSchemaVersion(INDEX_MANAGEMENT_INDEX, configSchemaVersion)
->>>>>>> d82b7538
     }
 
     fun `test update management index history mappings with new schema version`() {
@@ -125,11 +117,7 @@
         assertEquals("Policy id does not match", policy.id, managedIndexConfig.policyID)
 
         val mapping = "{" + indexManagementMappings.trimStart('{').trimEnd('}')
-<<<<<<< HEAD
-            .replace("\"schema_version\": 7", "\"schema_version\": 0")
-=======
             .replace("\"schema_version\": $configSchemaVersion", "\"schema_version\": 0")
->>>>>>> d82b7538
 
         val entity = StringEntity(mapping, ContentType.APPLICATION_JSON)
         client().makeRequest(RestRequest.Method.PUT.toString(),
@@ -143,11 +131,7 @@
             RestRequest.Method.POST.toString(),
             "${RestChangePolicyAction.CHANGE_POLICY_BASE_URI}/$index", emptyMap(), changePolicy.toHttpEntity())
 
-<<<<<<< HEAD
-        verifyIndexSchemaVersion(INDEX_MANAGEMENT_INDEX, 7)
-=======
         verifyIndexSchemaVersion(INDEX_MANAGEMENT_INDEX, configSchemaVersion)
->>>>>>> d82b7538
 
         assertAffectedIndicesResponseIsEqual(mapOf(FAILURES to false, FAILED_INDICES to emptyList<Any>(), UPDATED_INDICES to 1), response.asMap())
 
