/*
 * Copyright 2019 Amazon.com, Inc. or its affiliates. All Rights Reserved.
 *
 * Licensed under the Apache License, Version 2.0 (the "License").
 * You may not use this file except in compliance with the License.
 * A copy of the License is located at
 *
 * http://www.apache.org/licenses/LICENSE-2.0
 *
 * or in the "license" file accompanying this file. This file is distributed
 * on an "AS IS" BASIS, WITHOUT WARRANTIES OR CONDITIONS OF ANY KIND, either
 * express or implied. See the License for the specific language governing
 * permissions and limitations under the License.
 */

package com.amazon.opendistroforelasticsearch.indexmanagement.indexstatemanagement

import com.amazon.opendistroforelasticsearch.indexmanagement.IndexManagementPlugin.Companion.INDEX_STATE_MANAGEMENT_HISTORY_TYPE
import com.amazon.opendistroforelasticsearch.indexmanagement.IndexManagementPlugin.Companion.INDEX_MANAGEMENT_INDEX
import com.amazon.opendistroforelasticsearch.indexmanagement.IndexManagementPlugin.Companion.POLICY_BASE_URI
import com.amazon.opendistroforelasticsearch.indexmanagement.IndexManagementIndices
import com.amazon.opendistroforelasticsearch.indexmanagement.IndexManagementPlugin
import com.amazon.opendistroforelasticsearch.indexmanagement.IndexManagementPlugin.Companion.ISM_BASE_URI
import com.amazon.opendistroforelasticsearch.indexmanagement.IndexManagementRestTestCase
import com.amazon.opendistroforelasticsearch.indexmanagement.elasticapi.parseWithType
import com.amazon.opendistroforelasticsearch.indexmanagement.indexstatemanagement.model.ChangePolicy
import com.amazon.opendistroforelasticsearch.indexmanagement.indexstatemanagement.model.ISMTemplate
import com.amazon.opendistroforelasticsearch.indexmanagement.indexstatemanagement.model.ManagedIndexConfig
import com.amazon.opendistroforelasticsearch.indexmanagement.indexstatemanagement.model.ManagedIndexMetaData
import com.amazon.opendistroforelasticsearch.indexmanagement.indexstatemanagement.model.Policy
import com.amazon.opendistroforelasticsearch.indexmanagement.indexstatemanagement.model.Policy.Companion.POLICY_TYPE
import com.amazon.opendistroforelasticsearch.indexmanagement.indexstatemanagement.model.StateFilter
import com.amazon.opendistroforelasticsearch.indexmanagement.indexstatemanagement.model.managedindexmetadata.ActionMetaData
import com.amazon.opendistroforelasticsearch.indexmanagement.indexstatemanagement.model.managedindexmetadata.PolicyRetryInfoMetaData
import com.amazon.opendistroforelasticsearch.indexmanagement.indexstatemanagement.model.managedindexmetadata.StateMetaData
import com.amazon.opendistroforelasticsearch.indexmanagement.indexstatemanagement.resthandler.RestExplainAction
import com.amazon.opendistroforelasticsearch.indexmanagement.indexstatemanagement.settings.ManagedIndexSettings
import com.amazon.opendistroforelasticsearch.indexmanagement.indexstatemanagement.util.FAILED_INDICES
import com.amazon.opendistroforelasticsearch.indexmanagement.indexstatemanagement.util.FAILURES
import com.amazon.opendistroforelasticsearch.indexmanagement.indexstatemanagement.util.UPDATED_INDICES
import com.amazon.opendistroforelasticsearch.indexmanagement.makeRequest
import com.amazon.opendistroforelasticsearch.indexmanagement.rollup.model.Rollup
import com.amazon.opendistroforelasticsearch.indexmanagement.rollup.model.RollupMetadata
import com.amazon.opendistroforelasticsearch.indexmanagement.util._ID
import com.amazon.opendistroforelasticsearch.indexmanagement.util._PRIMARY_TERM
import com.amazon.opendistroforelasticsearch.indexmanagement.util._SEQ_NO
import com.amazon.opendistroforelasticsearch.indexmanagement.waitFor
import com.amazon.opendistroforelasticsearch.jobscheduler.spi.schedule.IntervalSchedule
import org.apache.http.HttpEntity
import org.apache.http.HttpHeaders
import org.apache.http.entity.ContentType.APPLICATION_JSON
import org.apache.http.entity.StringEntity
import org.apache.http.message.BasicHeader
import org.apache.logging.log4j.LogManager
import org.elasticsearch.ElasticsearchParseException
import org.elasticsearch.action.get.GetResponse
import org.elasticsearch.action.search.SearchResponse
import org.elasticsearch.client.Request
import org.elasticsearch.client.Response
import org.elasticsearch.client.ResponseException
import org.elasticsearch.cluster.metadata.IndexMetadata
import org.elasticsearch.common.settings.Settings
import org.elasticsearch.common.unit.TimeValue
import org.elasticsearch.common.xcontent.DeprecationHandler
import org.elasticsearch.common.xcontent.LoggingDeprecationHandler
import org.elasticsearch.common.xcontent.NamedXContentRegistry
import org.elasticsearch.common.xcontent.XContentParser.Token
import org.elasticsearch.common.xcontent.XContentParserUtils.ensureExpectedToken
import org.elasticsearch.common.xcontent.XContentType
import org.elasticsearch.common.xcontent.json.JsonXContent.jsonXContent
import org.elasticsearch.index.seqno.SequenceNumbers
import org.elasticsearch.rest.RestRequest
import org.elasticsearch.rest.RestStatus
import org.elasticsearch.test.ESTestCase
import java.io.IOException
import java.time.Duration
import java.time.Instant
import java.util.Locale

abstract class IndexStateManagementRestTestCase : IndexManagementRestTestCase() {

    val log = LogManager.getLogger(IndexStateManagementRestTestCase::class.java)

    protected fun createPolicy(
        policy: Policy,
        policyId: String = ESTestCase.randomAlphaOfLength(10),
        refresh: Boolean = true
    ): Policy {
        val response = createPolicyJson(policy.toJsonString(), policyId, refresh)

        val policyJson = jsonXContent
            .createParser(
                NamedXContentRegistry.EMPTY,
                LoggingDeprecationHandler.INSTANCE,
                response.entity.content
            ).map()
        val createdId = policyJson["_id"] as String
        assertEquals("policy ids are not the same", policyId, createdId)
        return policy.copy(
            id = createdId,
            seqNo = (policyJson["_seq_no"] as Int).toLong(),
            primaryTerm = (policyJson["_primary_term"] as Int).toLong()
        )
    }

    protected fun createPolicyJson(
        policyString: String,
        policyId: String,
        refresh: Boolean = true
    ): Response {
        val response = client()
            .makeRequest(
                "PUT",
                "$POLICY_BASE_URI/$policyId?refresh=$refresh",
                emptyMap(),
                StringEntity(policyString, APPLICATION_JSON)
            )
        assertEquals("Unable to create a new policy", RestStatus.CREATED, response.restStatus())
        return response
    }

    protected fun createRandomPolicy(refresh: Boolean = true): Policy {
        val policy = randomPolicy()
        val policyId = createPolicy(policy, refresh = refresh).id
        return getPolicy(policyId = policyId)
    }

    protected fun getPolicy(
        policyId: String,
        header: BasicHeader = BasicHeader(HttpHeaders.CONTENT_TYPE, "application/json")
    ): Policy {
        val response = client().makeRequest("GET", "$POLICY_BASE_URI/$policyId", null, header)
        assertEquals("Unable to get policy $policyId", RestStatus.OK, response.restStatus())

        val parser = createParser(XContentType.JSON.xContent(), response.entity.content)
        ensureExpectedToken(Token.START_OBJECT, parser.nextToken(), parser)

        lateinit var id: String
        var primaryTerm = SequenceNumbers.UNASSIGNED_PRIMARY_TERM
        var seqNo = SequenceNumbers.UNASSIGNED_SEQ_NO
        lateinit var policy: Policy

        while (parser.nextToken() != Token.END_OBJECT) {
            parser.nextToken()

            when (parser.currentName()) {
                _ID -> id = parser.text()
                _SEQ_NO -> seqNo = parser.longValue()
                _PRIMARY_TERM -> primaryTerm = parser.longValue()
                POLICY_TYPE -> policy = Policy.parse(parser)
            }
        }
        return policy.copy(id = id, seqNo = seqNo, primaryTerm = primaryTerm)
    }

    protected fun removePolicy(index: String): Response {
        val response = client()
            .makeRequest("POST", "$ISM_BASE_URI/remove/$index")
        assertEquals("Request failed", RestStatus.OK, response.restStatus())
        return response
    }

    protected fun createIndex(
        index: String = randomAlphaOfLength(10).toLowerCase(Locale.ROOT),
        policyID: String? = randomAlphaOfLength(10),
        alias: String? = null,
        replicas: String? = null,
        shards: String? = null,
        mapping: String = ""
    ): Pair<String, String?> {
        val settings = Settings.builder().let {
            if (policyID == null) {
                it.putNull(ManagedIndexSettings.POLICY_ID.key)
            } else {
                it.put(ManagedIndexSettings.POLICY_ID.key, policyID)
            }
            if (alias == null) {
                it.putNull(ManagedIndexSettings.ROLLOVER_ALIAS.key)
            } else {
                it.put(ManagedIndexSettings.ROLLOVER_ALIAS.key, alias)
            }
            if (replicas == null) {
                it.put("index.number_of_replicas", "1")
            } else {
                it.put("index.number_of_replicas", replicas)
            }
            if (shards == null) {
                it.put("index.number_of_shards", "1")
            } else {
                it.put("index.number_of_shards", shards)
            }
        }.build()
        val aliases = if (alias == null) "" else "\"$alias\": { \"is_write_index\": true }"
        createIndex(index, settings, mapping, aliases)
        return index to policyID
    }

    /** Refresh all indices in the cluster */
    protected fun refresh() {
        val request = Request("POST", "/_refresh")
        client().performRequest(request)
    }

    protected fun addPolicyToIndex(
        index: String,
        policyID: String
    ) {
        val settings = Settings.builder().put(ManagedIndexSettings.POLICY_ID.key, policyID)
        updateIndexSettings(index, settings)
    }

    protected fun removePolicyFromIndex(index: String) {
        val settings = Settings.builder().putNull(ManagedIndexSettings.POLICY_ID.key)
        updateIndexSettings(index, settings)
    }

    @Suppress("UNCHECKED_CAST")
    protected fun getPolicyFromIndex(index: String): String? {
        val indexSettings = getIndexSettings(index) as Map<String, Map<String, Map<String, Any?>>>
        return indexSettings[index]!!["settings"]!![ManagedIndexSettings.POLICY_ID.key] as? String
    }

    protected fun updateClusterSetting(key: String, value: String, escapeValue: Boolean = true) {
        val formattedValue = if (escapeValue) "\"$value\"" else value
        val request = """
            {
                "persistent": {
                    "$key": $formattedValue
                }
            }
        """.trimIndent()
        client().makeRequest("PUT", "_cluster/settings", emptyMap(),
            StringEntity(request, APPLICATION_JSON))
    }

    protected fun getManagedIndexConfig(index: String): ManagedIndexConfig? {
        val request = """
            {
                "seq_no_primary_term": true,
                "query": {
                    "term": {
                        "${ManagedIndexConfig.MANAGED_INDEX_TYPE}.${ManagedIndexConfig.INDEX_FIELD}": "$index"
                    }
                }
            }
        """.trimIndent()
        val response = client().makeRequest("POST", "$INDEX_MANAGEMENT_INDEX/_search", emptyMap(),
                StringEntity(request, APPLICATION_JSON))
        assertEquals("Request failed", RestStatus.OK, response.restStatus())
        val searchResponse = SearchResponse.fromXContent(createParser(jsonXContent, response.entity.content))
        assertTrue("Found more than one managed index config", searchResponse.hits.hits.size < 2)
        val hit = searchResponse.hits.hits.firstOrNull()
        return hit?.run {
            val xcp = createParser(jsonXContent, this.sourceRef)
            xcp.parseWithType(id, seqNo, primaryTerm, ManagedIndexConfig.Companion::parse)
        }
    }

    protected fun getManagedIndexConfigByDocId(id: String): ManagedIndexConfig? {
        val response = client().makeRequest("GET", "$INDEX_MANAGEMENT_INDEX/_doc/$id")
        assertEquals("Request failed", RestStatus.OK, response.restStatus())
        val getResponse = GetResponse.fromXContent(createParser(jsonXContent, response.entity.content))
        assertTrue("Did not find managed index config", getResponse.isExists)
        return getResponse?.run {
            val xcp = createParser(jsonXContent, sourceAsBytesRef)
            xcp.parseWithType(id, seqNo, primaryTerm, ManagedIndexConfig.Companion::parse)
        }
    }

    @Suppress("UNCHECKED_CAST")
    protected fun getHistorySearchResponse(index: String): SearchResponse {
        val request = """
            {
                "seq_no_primary_term": true,
                "sort": [
                    {"$INDEX_STATE_MANAGEMENT_HISTORY_TYPE.history_timestamp": {"order": "desc"}}
                ],
                "query": {
                    "term": {
                        "$INDEX_STATE_MANAGEMENT_HISTORY_TYPE.index": "$index"
                    }
                }
            }
        """.trimIndent()
        val response = client().makeRequest("POST", "${IndexManagementIndices.HISTORY_ALL}/_search", emptyMap(),
            StringEntity(request, APPLICATION_JSON))
        assertEquals("Request failed", RestStatus.OK, response.restStatus())
        return SearchResponse.fromXContent(createParser(jsonXContent, response.entity.content))
    }

    protected fun getLatestHistory(searchResponse: SearchResponse): ManagedIndexMetaData {
        val hit = searchResponse.hits.hits.first()
        return hit.run {
            val xcp = createParser(jsonXContent, this.sourceRef)
            xcp.nextToken()
            ManagedIndexMetaData.parse(xcp)
        }
    }

    protected fun getExistingManagedIndexConfig(index: String): ManagedIndexConfig {
        return waitFor {
            val config = getManagedIndexConfig(index)
            assertNotNull("ManagedIndexConfig is null", config)
            config!!
        }
    }

    protected fun updateManagedIndexConfigStartTime(update: ManagedIndexConfig, desiredStartTimeMillis: Long? = null) {
        // Before updating start time of a job always make sure there are no unassigned shards that could cause the config
        // index to move to a new node and negate this forced start
        if (isMultiNode) {
            waitFor {
                try {
                    client().makeRequest("GET", "_cluster/allocation/explain")
                    fail("Expected 400 Bad Request when there are no unassigned shards to explain")
                } catch (e: ResponseException) {
                    assertEquals(RestStatus.BAD_REQUEST, e.response.restStatus())
                }
            }
        }
        val intervalSchedule = (update.jobSchedule as IntervalSchedule)
        val millis = Duration.of(intervalSchedule.interval.toLong(), intervalSchedule.unit).minusSeconds(2).toMillis()
        val startTimeMillis = desiredStartTimeMillis ?: Instant.now().toEpochMilli() - millis
        val waitForActiveShards = if (isMultiNode) "all" else "1"
        val response = client().makeRequest("POST", "$INDEX_MANAGEMENT_INDEX/_update/${update.id}?wait_for_active_shards=$waitForActiveShards",
            StringEntity(
                "{\"doc\":{\"managed_index\":{\"schedule\":{\"interval\":{\"start_time\":" +
                    "\"$startTimeMillis\"}}}}}",
                APPLICATION_JSON
            ))

        assertEquals("Request failed", RestStatus.OK, response.restStatus())
    }

    protected fun updateManagedIndexConfigPolicySeqNo(update: ManagedIndexConfig) {
        val response = client().makeRequest("POST", "$INDEX_MANAGEMENT_INDEX/_update/${update.id}",
            StringEntity(
                "{\"doc\":{\"managed_index\":{\"policy_seq_no\":\"${update.policySeqNo}\"}}}",
                APPLICATION_JSON
            ))
        assertEquals("Request failed", RestStatus.OK, response.restStatus())
    }

    protected fun Policy.toHttpEntity(): HttpEntity = StringEntity(toJsonString(), APPLICATION_JSON)

    protected fun ManagedIndexConfig.toHttpEntity(): HttpEntity = StringEntity(toJsonString(), APPLICATION_JSON)

    protected fun ChangePolicy.toHttpEntity(): HttpEntity {
        var string = "{\"${ChangePolicy.POLICY_ID_FIELD}\":\"$policyID\","
        if (state != null) {
            string += "\"${ChangePolicy.STATE_FIELD}\":\"$state\","
        }
        string += "\"${ChangePolicy.INCLUDE_FIELD}\":${include.map { "{\"${StateFilter.STATE_FIELD}\":\"${it.state}\"}" }}}"

        return StringEntity(string, APPLICATION_JSON)
    }

    // Useful settings when debugging to prevent timeouts
    override fun restClientSettings(): Settings {
        return if (isDebuggingTest || isDebuggingRemoteCluster) {
            Settings.builder()
                    .put(CLIENT_SOCKET_TIMEOUT, TimeValue.timeValueMinutes(10))
                    .build()
        } else {
            super.restClientSettings()
        }
    }

    // Validate segment count per shard by specifying the min and max it should be
    @Suppress("UNCHECKED_CAST")
    protected fun validateSegmentCount(index: String, min: Int? = null, max: Int? = null): Boolean {
        if (min == null && max == null) throw IllegalArgumentException("Must provide at least a min or max")
        val statsResponse: Map<String, Any> = getShardSegmentStats(index)

        val indicesStats = statsResponse["indices"] as Map<String, Map<String, Map<String, List<Map<String, Map<String, Any?>>>>>>
        return indicesStats[index]!!["shards"]!!.values.all { list ->
            list.filter { it["routing"]!!["primary"] == true }.all {
                logger.info("Checking primary shard segments for $it")
                if (it["routing"]!!["state"] != "STARTED") {
                    false
                } else {
                    val count = it["segments"]!!["count"] as Int
                    if (min != null && count < min) return false
                    if (max != null && count > max) return false
                    return true
                }
            }
        }
    }

    /** Get shard segment stats for [index] */
    private fun getShardSegmentStats(index: String): Map<String, Any> {
        val response = client().makeRequest("GET", "/$index/_stats/segments?level=shards")

        assertEquals("Stats request failed", RestStatus.OK, response.restStatus())

        return response.asMap()
    }

    @Suppress("UNCHECKED_CAST")
    protected fun getIndexState(indexName: String): String {
        val request = Request("GET", "/_cluster/state")
        val response = client().performRequest(request)

        val responseMap = response.asMap()
        val metadata = responseMap["metadata"] as Map<String, Any>
        val indexMetaData = metadata["indices"] as Map<String, Any>
        val myIndex = indexMetaData[indexName] as Map<String, Any>
        return myIndex["state"] as String
    }

    @Suppress("UNCHECKED_CAST")
    protected fun getIndexBlocksWriteSetting(indexName: String): String {
        val indexSettings = getIndexSettings(indexName) as Map<String, Map<String, Map<String, Any?>>>
        return indexSettings[indexName]!!["settings"]!![IndexMetadata.SETTING_BLOCKS_WRITE] as String
    }

    @Suppress("UNCHECKED_CAST")
    protected fun getNumberOfReplicasSetting(indexName: String): Int {
        val indexSettings = getIndexSettings(indexName) as Map<String, Map<String, Map<String, Any?>>>
        return (indexSettings[indexName]!!["settings"]!!["index.number_of_replicas"] as String).toInt()
    }

    @Suppress("UNCHECKED_CAST")
    protected fun getIndexPrioritySetting(indexName: String): Int {
        val indexSettings = getIndexSettings(indexName) as Map<String, Map<String, Map<String, Any?>>>
        return (indexSettings[indexName]!!["settings"]!!["index.priority"] as String).toInt()
    }

    @Suppress("UNCHECKED_CAST")
    protected fun getUuid(indexName: String): String {
        val indexSettings = getIndexSettings(indexName) as Map<String, Map<String, Map<String, Any?>>>
        return indexSettings[indexName]!!["settings"]!!["index.uuid"] as String
    }

    @Suppress("UNCHECKED_CAST")
    protected fun getFlatSettings(indexName: String) =
            (getIndexSettings(indexName) as Map<String, Map<String, Map<String, Any?>>>)[indexName]!!["settings"] as Map<String, String>

    protected fun getExplainMap(indexName: String?): Map<String, Any> {
        var endpoint = RestExplainAction.EXPLAIN_BASE_URI
        if (indexName != null) endpoint += "/$indexName"
        val response = client().makeRequest(RestRequest.Method.GET.toString(), endpoint)
        assertEquals("Unexpected RestStatus", RestStatus.OK, response.restStatus())
        return response.asMap()
    }

    @Suppress("UNCHECKED_CAST")
    protected fun getIndexShardNodes(indexName: String): List<Any> {
        return getIndexShards(indexName).map { element -> (element as Map<String, String>)["node"]!! }
    }

    @Suppress("UNCHECKED_CAST")
    protected fun getIndexShards(indexName: String): List<Any> {
        return getShardsList().filter { element -> (element as Map<String, String>)["index"]!!.contains(indexName) }
    }

    @Suppress("UNCHECKED_CAST")
    protected fun getNodes(): MutableSet<String> {
        val response = client()
                .makeRequest(
                        "GET",
                        "_cat/nodes?format=json",
                        emptyMap()
                )
        assertEquals("Unable to get nodes", RestStatus.OK, response.restStatus())
        try {
            return jsonXContent
                    .createParser(NamedXContentRegistry.EMPTY, DeprecationHandler.THROW_UNSUPPORTED_OPERATION, response.entity.content)
                    .use { parser -> parser.list() }.map { element -> (element as Map<String, String>)["name"]!! }.toMutableSet()
        } catch (e: IOException) {
            throw ElasticsearchParseException("Failed to parse content to list", e)
        }
    }

    // Calls explain API for a single concrete index and converts the response into a ManagedIndexMetaData
    // This only works for indices with a ManagedIndexMetaData that has been initialized
    protected fun getExplainManagedIndexMetaData(indexName: String): ManagedIndexMetaData {
        if (indexName.contains("*") || indexName.contains(",")) {
            throw IllegalArgumentException("This method is only for a single concrete index")
        }

        val response = client().makeRequest(RestRequest.Method.GET.toString(), "${RestExplainAction.EXPLAIN_BASE_URI}/$indexName")
        assertEquals("Unexpected RestStatus", RestStatus.OK, response.restStatus())
        lateinit var metadata: ManagedIndexMetaData
        val xcp = createParser(XContentType.JSON.xContent(), response.entity.content)
        ensureExpectedToken(Token.START_OBJECT, xcp.nextToken(), xcp)
        while (xcp.nextToken() != Token.END_OBJECT) {
            val cn = xcp.currentName()
            xcp.nextToken()
            if (cn == "total_managed_indices") continue

            metadata = ManagedIndexMetaData.parse(xcp)
        }

<<<<<<< HEAD
=======
        // make sure metadata is initialised
        assertTrue(metadata.transitionTo != null || metadata.stateMetaData != null || metadata.info != null || metadata.policyCompleted != null)
>>>>>>> 7e598feb
        return metadata
    }

    protected fun createRepository(
        repository: String
    ) {
        val response = client()
            .makeRequest(
                "PUT",
                "_snapshot/$repository",
                emptyMap(),
                StringEntity("{\"type\":\"fs\", \"settings\": {\"location\": \"$repository\"}}", APPLICATION_JSON)
            )
        assertEquals("Unable to create a new repository", RestStatus.OK, response.restStatus())
    }

    private fun getShardsList(): List<Any> {
        val response = client()
                .makeRequest(
                        "GET",
                        "_cat/shards?format=json",
                        emptyMap()
                )
        assertEquals("Unable to get allocation info", RestStatus.OK, response.restStatus())
        try {
            return jsonXContent
                    .createParser(NamedXContentRegistry.EMPTY, DeprecationHandler.THROW_UNSUPPORTED_OPERATION, response.entity.content)
                    .use { parser -> parser.list() }
        } catch (e: IOException) {
            throw ElasticsearchParseException("Failed to parse content to list", e)
        }
    }

    private fun getSnapshotsList(repository: String): List<Any> {
        val response = client()
            .makeRequest(
                "GET",
                "_cat/snapshots/$repository?format=json",
                emptyMap()
            )
        assertEquals("Unable to get a snapshot", RestStatus.OK, response.restStatus())
        try {
            return jsonXContent
                .createParser(NamedXContentRegistry.EMPTY, DeprecationHandler.THROW_UNSUPPORTED_OPERATION, response.entity.content)
                .use { parser -> parser.list() }
        } catch (e: IOException) {
            throw ElasticsearchParseException("Failed to parse content to list", e)
        }
    }

    protected fun getRollup(
        rollupId: String,
        header: BasicHeader = BasicHeader(HttpHeaders.CONTENT_TYPE, "application/json")
    ): Rollup {
        val response = client().makeRequest("GET", "${IndexManagementPlugin.ROLLUP_JOBS_BASE_URI}/$rollupId", null, header)
        assertEquals("Unable to get rollup $rollupId", RestStatus.OK, response.restStatus())

        val parser = createParser(XContentType.JSON.xContent(), response.entity.content)
        ensureExpectedToken(Token.START_OBJECT, parser.nextToken(), parser)

        lateinit var id: String
        var primaryTerm = SequenceNumbers.UNASSIGNED_PRIMARY_TERM
        var seqNo = SequenceNumbers.UNASSIGNED_SEQ_NO
        lateinit var rollup: Rollup

        while (parser.nextToken() != Token.END_OBJECT) {
            parser.nextToken()

            when (parser.currentName()) {
                _ID -> id = parser.text()
                _SEQ_NO -> seqNo = parser.longValue()
                _PRIMARY_TERM -> primaryTerm = parser.longValue()
                Rollup.ROLLUP_TYPE -> rollup = Rollup.parse(parser, id, seqNo, primaryTerm)
            }
        }
        return rollup
    }

    protected fun getRollupMetadata(
        metadataId: String,
        header: BasicHeader = BasicHeader(HttpHeaders.CONTENT_TYPE, "application/json")
    ): RollupMetadata {
        val response = client().makeRequest("GET", "$INDEX_MANAGEMENT_INDEX/_doc/$metadataId", null, header)
        assertEquals("Unable to get rollup metadata $metadataId", RestStatus.OK, response.restStatus())

        val parser = createParser(XContentType.JSON.xContent(), response.entity.content)
        ensureExpectedToken(Token.START_OBJECT, parser.nextToken(), parser)

        lateinit var id: String
        var primaryTerm = SequenceNumbers.UNASSIGNED_PRIMARY_TERM
        var seqNo = SequenceNumbers.UNASSIGNED_SEQ_NO
        lateinit var metadata: RollupMetadata

        while (parser.nextToken() != Token.END_OBJECT) {
            parser.nextToken()

            when (parser.currentName()) {
                _ID -> id = parser.text()
                _SEQ_NO -> seqNo = parser.longValue()
                _PRIMARY_TERM -> primaryTerm = parser.longValue()
                RollupMetadata.ROLLUP_METADATA_TYPE -> metadata = RollupMetadata.parse(parser, id, seqNo, primaryTerm)
            }
        }

        return metadata
    }

    protected fun deleteSnapshot(repository: String, snapshotName: String) {
        val response = client().makeRequest("DELETE", "_snapshot/$repository/$snapshotName")
        assertEquals("Unable to delete snapshot", RestStatus.OK, response.restStatus())
    }

    @Suppress("UNCHECKED_CAST")
    protected fun assertSnapshotExists(
        repository: String,
        snapshot: String
    ) = require(getSnapshotsList(repository).any { element -> (element as Map<String, String>)["id"]!!.contains(snapshot) }) { "No snapshot found with id: $snapshot" }

    @Suppress("UNCHECKED_CAST")
    protected fun assertSnapshotFinishedWithSuccess(
        repository: String,
        snapshot: String
    ) = require(getSnapshotsList(repository).any { element -> (element as Map<String, String>)["id"]!!.contains(snapshot) && "SUCCESS" == element["status"] }) { "Snapshot didn't finish with success." }

    /**
     * Compares responses returned by APIs such as those defined in [RetryFailedManagedIndexAction] and [RestAddPolicyAction]
     *
     * Example response with no failures:
     * {
     *   "failures": false,
     *   "updated_indices": 3
     *   "failed_indices": []
     * }
     *
     * Example response with failures:
     * {
     *   "failures": true,
     *   "failed_indices": [
     *     {
     *       "index_name": "indexName",
     *       "index_uuid": "s1PvTKzaThWoeA43eTPYxQ"
     *       "reason": "Reason for failure"
     *     }
     *   ]
     * }
     */
    @Suppress("UNCHECKED_CAST")
    protected fun assertAffectedIndicesResponseIsEqual(expected: Map<String, Any>, actual: Map<String, Any>) {
        for (entry in actual) {
            val key = entry.key
            val value = entry.value

            when {
                key == FAILURES && value is Boolean -> assertEquals(expected[key] as Boolean, value)
                key == UPDATED_INDICES && value is Int -> assertEquals(expected[key] as Int, value)
                key == FAILED_INDICES && value is List<*> -> {
                    val actualArray = (value as List<Map<String, String>>).toTypedArray()
                    actualArray.sortWith(compareBy { it["index_name"] })
                    val expectedArray = (expected[key] as List<Map<String, String>>).toTypedArray()
                    expectedArray.sortWith(compareBy { it["index_name"] })

                    assertArrayEquals(expectedArray, actualArray)
                }
                else -> fail("Unknown field: [$key] or incorrect type for value: [$value]")
            }
        }
    }

    /**
     * indexPredicates is a list of pairs where first is index name and second is a list of pairs
     * where first is key property and second is predicate function to assert on
     *
     * @param indexPredicates list of index to list of predicates to assert on
     * @param response explain response to use for assertions
     * @param strict if true all fields must be handled in assertions
     */
    @Suppress("UNCHECKED_CAST")
    protected fun assertPredicatesOnMetaData(
        indexPredicates: List<Pair<String, List<Pair<String, (Any?) -> Boolean>>>>,
        response: Map<String, Any?>,
        strict: Boolean = true
    ) {
        indexPredicates.forEach { (index, predicates) ->
            assertTrue("The index: $index was not found in the response: $response", response.containsKey(index))
            val indexResponse = response[index] as Map<String, String?>
            if (strict) {
                val predicatesSet = predicates.map { it.first }.toSet()
                assertEquals("The fields do not match, response=($indexResponse) predicates=$predicatesSet", predicatesSet, indexResponse.keys.toSet())
            }
            predicates.forEach { (fieldName, predicate) ->
                assertTrue("The key: $fieldName was not found in the response: $indexResponse", indexResponse.containsKey(fieldName))
                assertTrue("Failed predicate assertion for $fieldName response=($indexResponse) predicates=$predicates", predicate(indexResponse[fieldName]))
            }
        }
    }

    @Suppress("UNCHECKED_CAST")
    protected fun assertRetryInfoEquals(expectedRetryInfo: PolicyRetryInfoMetaData, actualRetryInfoMetaDataMap: Any?): Boolean {
        actualRetryInfoMetaDataMap as Map<String, Any>
        assertEquals(expectedRetryInfo.failed, actualRetryInfoMetaDataMap[PolicyRetryInfoMetaData.FAILED] as Boolean)
        assertEquals(expectedRetryInfo.consumedRetries, actualRetryInfoMetaDataMap[PolicyRetryInfoMetaData.CONSUMED_RETRIES] as Int)
        return true
    }

    @Suppress("UNCHECKED_CAST")
    protected fun assertStateEquals(expectedState: StateMetaData, actualStateMap: Any?): Boolean {
        actualStateMap as Map<String, Any>
        assertEquals(expectedState.name, actualStateMap[ManagedIndexMetaData.NAME] as String)
        assertTrue((actualStateMap[ManagedIndexMetaData.START_TIME] as Long) < expectedState.startTime)
        return true
    }

    @Suppress("UNCHECKED_CAST")
    protected fun assertActionEquals(expectedAction: ActionMetaData, actualActionMap: Any?): Boolean {
        actualActionMap as Map<String, Any>
        assertEquals(expectedAction.name, actualActionMap[ManagedIndexMetaData.NAME] as String)
        assertEquals(expectedAction.failed, actualActionMap[ActionMetaData.FAILED] as Boolean)
        val expectedStartTime = expectedAction.startTime
        if (expectedStartTime != null) {
            assertTrue((actualActionMap[ManagedIndexMetaData.START_TIME] as Long) < expectedStartTime)
        }
        return true
    }

    protected fun assertPredicatesOnISMTemplatesMap(
        templatePredicates: List<Pair<String, List<Pair<String, (Any?) -> Boolean>>>>, // response map name: predicate
        response: Map<String, Any?>
    ) {
        val templates = response["ism_templates"] as ArrayList<Map<String, Any?>>

        templatePredicates.forEachIndexed { ind, (_, predicates) ->
            val template = templates[ind]
            predicates.forEach { (fieldName, predicate) ->
                assertTrue("The key: $fieldName was not found in the response: $template", template.containsKey(fieldName))
                assertTrue("Failed predicate assertion for $fieldName in response=($template) predicate=$predicate", predicate(template[fieldName]))
            }
        }
    }

    protected fun assertISMTemplateEquals(expected: ISMTemplate, actualISMTemplateMap: Any?): Boolean {
        actualISMTemplateMap as Map<String, Any>
        assertEquals(expected.indexPatterns, actualISMTemplateMap[ISMTemplate.INDEX_PATTERN])
        assertEquals(expected.priority, actualISMTemplateMap[ISMTemplate.PRIORITY])
        return true
    }

    protected fun assertISMTemplateEquals(expected: ISMTemplate, actual: ISMTemplate?): Boolean {
        assertNotNull(actual)
        if (actual != null) {
            assertEquals(expected.indexPatterns, actual.indexPatterns)
            assertEquals(expected.priority, actual.priority)
        }
        return true
    }
}<|MERGE_RESOLUTION|>--- conflicted
+++ resolved
@@ -493,11 +493,8 @@
             metadata = ManagedIndexMetaData.parse(xcp)
         }
 
-<<<<<<< HEAD
-=======
         // make sure metadata is initialised
         assertTrue(metadata.transitionTo != null || metadata.stateMetaData != null || metadata.info != null || metadata.policyCompleted != null)
->>>>>>> 7e598feb
         return metadata
     }
 
