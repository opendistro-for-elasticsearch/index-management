package com.amazon.opendistroforelasticsearch.indexmanagement.transform

import com.amazon.opendistroforelasticsearch.indexmanagement.IndexManagementPlugin.Companion.INDEX_MANAGEMENT_INDEX
import com.amazon.opendistroforelasticsearch.indexmanagement.IndexManagementPlugin.Companion.TRANSFORM_BASE_URI
import com.amazon.opendistroforelasticsearch.indexmanagement.IndexManagementRestTestCase
import com.amazon.opendistroforelasticsearch.indexmanagement.makeRequest
import com.amazon.opendistroforelasticsearch.indexmanagement.transform.model.Transform
import com.amazon.opendistroforelasticsearch.indexmanagement.transform.model.TransformMetadata
import com.amazon.opendistroforelasticsearch.indexmanagement.util._ID
import com.amazon.opendistroforelasticsearch.indexmanagement.util._PRIMARY_TERM
import com.amazon.opendistroforelasticsearch.indexmanagement.util._SEQ_NO
import com.amazon.opendistroforelasticsearch.indexmanagement.waitFor
import com.amazon.opendistroforelasticsearch.jobscheduler.spi.schedule.IntervalSchedule
<<<<<<< HEAD
import java.time.Duration
=======
>>>>>>> 3501aae5
import org.apache.http.HttpEntity
import org.apache.http.HttpHeaders
import org.apache.http.entity.ContentType.APPLICATION_JSON
import org.apache.http.entity.StringEntity
import org.apache.http.message.BasicHeader
import org.elasticsearch.client.Response
import org.elasticsearch.client.ResponseException
import org.elasticsearch.common.settings.Settings
import org.elasticsearch.common.xcontent.NamedXContentRegistry
import org.elasticsearch.common.xcontent.XContentParser
import org.elasticsearch.common.xcontent.XContentParserUtils.ensureExpectedToken
import org.elasticsearch.common.xcontent.XContentType
import org.elasticsearch.index.seqno.SequenceNumbers
import org.elasticsearch.rest.RestStatus
import org.elasticsearch.search.SearchModule
import org.elasticsearch.test.ESTestCase
import java.time.Duration
import java.time.Instant
import org.elasticsearch.client.ResponseException

abstract class TransformRestTestCase : IndexManagementRestTestCase() {

    override fun preserveIndicesUponCompletion(): Boolean = true

    protected fun createTransform(
        transform: Transform,
        transformId: String = ESTestCase.randomAlphaOfLength(10),
        refresh: Boolean = true
    ): Transform {
        val response = createTransformJson(transform.toJsonString(), transformId, refresh)

        val transformJson = createParser(XContentType.JSON.xContent(), response.entity.content)
            .map()
        val createdId = transformJson["_id"] as String
        assertEquals("Transform ids are not the same", transformId, createdId)
        return transform.copy(
            id = createdId,
            seqNo = (transformJson["_seq_no"] as Int).toLong(),
            primaryTerm = (transformJson["_primary_term"] as Int).toLong()
        )
    }

    protected fun createTransformJson(
        transformString: String,
        transformId: String,
        refresh: Boolean = true
    ): Response {
        val response = client()
            .makeRequest(
                "PUT",
                "$TRANSFORM_BASE_URI/$transformId?refresh=$refresh",
                emptyMap(),
                StringEntity(transformString, APPLICATION_JSON)
            )
        assertEquals("Unable to create a new transform", RestStatus.CREATED, response.restStatus())
        return response
    }

    protected fun createRandomTransform(refresh: Boolean = true): Transform {
        val transform = randomTransform()
        val transformId = createTransform(transform, refresh = refresh).id
        return getTransform(transformId = transformId)
    }

    protected fun getTransformMetadata(metadataId: String): TransformMetadata {
        val response = client().makeRequest(
            "GET", "$INDEX_MANAGEMENT_INDEX/_doc/$metadataId", null, BasicHeader(HttpHeaders.CONTENT_TYPE, "application/json")
        )
        assertEquals("Unable to get transform metadata $metadataId", RestStatus.OK, response.restStatus())

        val parser = createParser(XContentType.JSON.xContent(), response.entity.content)
        ensureExpectedToken(XContentParser.Token.START_OBJECT, parser.nextToken(), parser)

        lateinit var id: String
        var primaryTerm = SequenceNumbers.UNASSIGNED_PRIMARY_TERM
        var seqNo = SequenceNumbers.UNASSIGNED_SEQ_NO
        lateinit var metadata: TransformMetadata

        while (parser.nextToken() != XContentParser.Token.END_OBJECT) {
            parser.nextToken()

            when (parser.currentName()) {
                _ID -> id = parser.text()
                _SEQ_NO -> seqNo = parser.longValue()
                _PRIMARY_TERM -> primaryTerm = parser.longValue()
                TransformMetadata.TRANSFORM_METADATA_TYPE -> metadata = TransformMetadata.parse(parser, id, seqNo, primaryTerm)
            }
        }

        return metadata
    }

    protected fun updateTransformStartTime(update: Transform) {
        if (isMultiNode) {
            waitFor {
                try {
                    client().makeRequest("GET", "_cluster/allocation/explain")
                    fail("Expected 400 Bad request when there are no unassigned shards to explain")
                } catch (e: ResponseException) {
                    assertEquals(RestStatus.BAD_REQUEST, e.response.restStatus())
                }
            }
        }
        val intervalSchedule = (update.jobSchedule as IntervalSchedule)
        val millis = Duration.of(intervalSchedule.interval.toLong(), intervalSchedule.unit).minusSeconds(2).toMillis()
        val startTimeMillis = Instant.now().toEpochMilli() - millis
        val waitForActiveShards = if (isMultiNode) "all" else "1"
        val response = client().makeRequest(
            "POST",
            "$INDEX_MANAGEMENT_INDEX/_update/${update.id}?wait_for_active_shards=$waitForActiveShards",
            StringEntity("{\"doc\":{\"transform\":{\"schedule\":{\"interval\":{\"start_time\":\"$startTimeMillis\"}}}}}", APPLICATION_JSON)
        )

        assertEquals("Request failed", RestStatus.OK, response.restStatus())
    }

    protected fun getTransform(
        transformId: String,
        header: BasicHeader = BasicHeader(HttpHeaders.CONTENT_TYPE, "application/json")
    ): Transform {
        val response = client().makeRequest("GET", "$TRANSFORM_BASE_URI/$transformId", null, header)
        assertEquals("Unable to get transform $transformId", RestStatus.OK, response.restStatus())

        val parser = createParser(XContentType.JSON.xContent(), response.entity.content)
        ensureExpectedToken(XContentParser.Token.START_OBJECT, parser.nextToken(), parser)

        lateinit var id: String
        var primaryTerm = SequenceNumbers.UNASSIGNED_PRIMARY_TERM
        var seqNo = SequenceNumbers.UNASSIGNED_SEQ_NO
        lateinit var transform: Transform

        while (parser.nextToken() != XContentParser.Token.END_OBJECT) {
            parser.nextToken()

            when (parser.currentName()) {
                _ID -> id = parser.text()
                _SEQ_NO -> seqNo = parser.longValue()
                _PRIMARY_TERM -> primaryTerm = parser.longValue()
                Transform.TRANSFORM_TYPE -> transform = Transform.parse(parser, id, seqNo, primaryTerm)
            }
        }
        return transform
    }

    protected fun updateTransformStartTime(update: Transform, desiredStartTimeMillis: Long? = null) {
        // Before updating start time of a job always make sure there are no unassigned shards that could cause the config
        // index to move to a new node and negate this forced start
        if (isMultiNode) {
            waitFor {
                try {
                    client().makeRequest("GET", "_cluster/allocation/explain")
                    fail("Expected 400 Bad Request when there are no unassigned shards to explain")
                } catch (e: ResponseException) {
                    assertEquals(RestStatus.BAD_REQUEST, e.response.restStatus())
                }
            }
        }
        val intervalSchedule = (update.jobSchedule as IntervalSchedule)
        val millis = Duration.of(intervalSchedule.interval.toLong(), intervalSchedule.unit).minusSeconds(2).toMillis()
        val startTimeMillis = desiredStartTimeMillis ?: Instant.now().toEpochMilli() - millis
        val waitForActiveShards = if (isMultiNode) "all" else "1"
        val response = client().makeRequest("POST", "$INDEX_MANAGEMENT_INDEX/_update/${update.id}?wait_for_active_shards=$waitForActiveShards",
            StringEntity(
                "{\"doc\":{\"transform\":{\"schedule\":{\"interval\":{\"start_time\":" +
                    "\"$startTimeMillis\"}}}}}",
                APPLICATION_JSON
            ))

        assertEquals("Request failed", RestStatus.OK, response.restStatus())
    }

    protected fun Transform.toHttpEntity(): HttpEntity = StringEntity(toJsonString(), APPLICATION_JSON)

    override fun xContentRegistry(): NamedXContentRegistry {
        return NamedXContentRegistry(SearchModule(Settings.EMPTY, false, emptyList()).namedXContents)
    }
}<|MERGE_RESOLUTION|>--- conflicted
+++ resolved
@@ -11,10 +11,6 @@
 import com.amazon.opendistroforelasticsearch.indexmanagement.util._SEQ_NO
 import com.amazon.opendistroforelasticsearch.indexmanagement.waitFor
 import com.amazon.opendistroforelasticsearch.jobscheduler.spi.schedule.IntervalSchedule
-<<<<<<< HEAD
-import java.time.Duration
-=======
->>>>>>> 3501aae5
 import org.apache.http.HttpEntity
 import org.apache.http.HttpHeaders
 import org.apache.http.entity.ContentType.APPLICATION_JSON
@@ -107,30 +103,6 @@
         return metadata
     }
 
-    protected fun updateTransformStartTime(update: Transform) {
-        if (isMultiNode) {
-            waitFor {
-                try {
-                    client().makeRequest("GET", "_cluster/allocation/explain")
-                    fail("Expected 400 Bad request when there are no unassigned shards to explain")
-                } catch (e: ResponseException) {
-                    assertEquals(RestStatus.BAD_REQUEST, e.response.restStatus())
-                }
-            }
-        }
-        val intervalSchedule = (update.jobSchedule as IntervalSchedule)
-        val millis = Duration.of(intervalSchedule.interval.toLong(), intervalSchedule.unit).minusSeconds(2).toMillis()
-        val startTimeMillis = Instant.now().toEpochMilli() - millis
-        val waitForActiveShards = if (isMultiNode) "all" else "1"
-        val response = client().makeRequest(
-            "POST",
-            "$INDEX_MANAGEMENT_INDEX/_update/${update.id}?wait_for_active_shards=$waitForActiveShards",
-            StringEntity("{\"doc\":{\"transform\":{\"schedule\":{\"interval\":{\"start_time\":\"$startTimeMillis\"}}}}}", APPLICATION_JSON)
-        )
-
-        assertEquals("Request failed", RestStatus.OK, response.restStatus())
-    }
-
     protected fun getTransform(
         transformId: String,
         header: BasicHeader = BasicHeader(HttpHeaders.CONTENT_TYPE, "application/json")
