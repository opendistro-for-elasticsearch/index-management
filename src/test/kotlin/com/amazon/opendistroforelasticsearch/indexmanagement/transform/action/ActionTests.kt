/*
 * Copyright 2021 Amazon.com, Inc. or its affiliates. All Rights Reserved.
 *
 * Licensed under the Apache License, Version 2.0 (the "License").
 * You may not use this file except in compliance with the License.
 * A copy of the License is located at
 *
 * http://www.apache.org/licenses/LICENSE-2.0
 *
 * or in the "license" file accompanying this file. This file is distributed
 * on an "AS IS" BASIS, WITHOUT WARRANTIES OR CONDITIONS OF ANY KIND, either
 * express or implied. See the License for the specific language governing
 * permissions and limitations under the License.
 */

package com.amazon.opendistroforelasticsearch.indexmanagement.transform.action

import com.amazon.opendistroforelasticsearch.indexmanagement.transform.action.get.GetTransformAction
import com.amazon.opendistroforelasticsearch.indexmanagement.transform.action.get.GetTransformsAction
import com.amazon.opendistroforelasticsearch.indexmanagement.transform.action.index.IndexTransformAction
import com.amazon.opendistroforelasticsearch.indexmanagement.transform.action.preview.PreviewTransformAction
import org.elasticsearch.test.ESTestCase

class ActionTests : ESTestCase() {

    fun `test index transform`() {
        assertNotNull(IndexTransformAction.INSTANCE.name())
        assertEquals(IndexTransformAction.INSTANCE.name(), IndexTransformAction.NAME)
    }

<<<<<<< HEAD
    fun `test preview transform`() {
        assertNotNull(PreviewTransformAction.INSTANCE.name())
        assertEquals(PreviewTransformAction.INSTANCE.name(), PreviewTransformAction.NAME)
=======
    fun `test get transform`() {
        assertNotNull(GetTransformAction.INSTANCE.name())
        assertEquals(GetTransformAction.INSTANCE.name(), GetTransformAction.NAME)
    }

    fun `test get transforms`() {
        assertNotNull(GetTransformsAction.INSTANCE.name())
        assertEquals(GetTransformsAction.INSTANCE.name(), GetTransformsAction.NAME)
>>>>>>> f94700fb
    }
}<|MERGE_RESOLUTION|>--- conflicted
+++ resolved
@@ -28,11 +28,9 @@
         assertEquals(IndexTransformAction.INSTANCE.name(), IndexTransformAction.NAME)
     }
 
-<<<<<<< HEAD
     fun `test preview transform`() {
         assertNotNull(PreviewTransformAction.INSTANCE.name())
         assertEquals(PreviewTransformAction.INSTANCE.name(), PreviewTransformAction.NAME)
-=======
     fun `test get transform`() {
         assertNotNull(GetTransformAction.INSTANCE.name())
         assertEquals(GetTransformAction.INSTANCE.name(), GetTransformAction.NAME)
@@ -41,6 +39,5 @@
     fun `test get transforms`() {
         assertNotNull(GetTransformsAction.INSTANCE.name())
         assertEquals(GetTransformsAction.INSTANCE.name(), GetTransformsAction.NAME)
->>>>>>> f94700fb
     }
 }