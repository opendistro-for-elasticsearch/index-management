--- conflicted
+++ resolved
@@ -52,9 +52,6 @@
         assertEquals(ids, streamedReq.ids)
     }
 
-<<<<<<< HEAD
-    fun `test index transform create request`() {
-=======
     fun `test explain transform request`() {
         val ids = listOf("oneid", "twoid", "threeid")
         val req = ExplainTransformRequest(ids)
@@ -64,8 +61,7 @@
         assertEquals(ids, streamedReq.transformIDs)
     }
 
-    fun `test index transform post request`() {
->>>>>>> 3501aae5
+    fun `test index transform create request`() {
         val transform = randomTransform().copy(seqNo = SequenceNumbers.UNASSIGNED_SEQ_NO, primaryTerm = SequenceNumbers.UNASSIGNED_PRIMARY_TERM)
         val req = IndexTransformRequest(
                 transform = transform,
