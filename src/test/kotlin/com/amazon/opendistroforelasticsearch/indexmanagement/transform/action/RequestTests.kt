/*
 * Copyright 2021 Amazon.com, Inc. or its affiliates. All Rights Reserved.
 *
 * Licensed under the Apache License, Version 2.0 (the "License").
 * You may not use this file except in compliance with the License.
 * A copy of the License is located at
 *
 * http://www.apache.org/licenses/LICENSE-2.0
 *
 * or in the "license" file accompanying this file. This file is distributed
 * on an "AS IS" BASIS, WITHOUT WARRANTIES OR CONDITIONS OF ANY KIND, either
 * express or implied. See the License for the specific language governing
 * permissions and limitations under the License.
 */

package com.amazon.opendistroforelasticsearch.indexmanagement.transform.action

import com.amazon.opendistroforelasticsearch.indexmanagement.IndexManagementPlugin.Companion.INDEX_MANAGEMENT_INDEX
import com.amazon.opendistroforelasticsearch.indexmanagement.transform.action.delete.DeleteTransformsRequest
import com.amazon.opendistroforelasticsearch.indexmanagement.transform.action.get.GetTransformRequest
import com.amazon.opendistroforelasticsearch.indexmanagement.transform.action.get.GetTransformsRequest
import com.amazon.opendistroforelasticsearch.indexmanagement.transform.action.index.IndexTransformRequest
import com.amazon.opendistroforelasticsearch.indexmanagement.transform.action.preview.PreviewTransformRequest
import com.amazon.opendistroforelasticsearch.indexmanagement.transform.buildStreamInputForTransforms
import com.amazon.opendistroforelasticsearch.indexmanagement.transform.model.Transform
import com.amazon.opendistroforelasticsearch.indexmanagement.transform.randomTransform
import org.elasticsearch.action.DocWriteRequest
import org.elasticsearch.action.support.WriteRequest
import org.elasticsearch.common.io.stream.BytesStreamOutput
import org.elasticsearch.index.seqno.SequenceNumbers
import org.elasticsearch.search.fetch.subphase.FetchSourceContext
import org.elasticsearch.test.ESTestCase

class RequestTests : ESTestCase() {

<<<<<<< HEAD
    fun `test index transform create request`() {
=======
    fun `test delete single transform request`() {
        val id = "some_id"
        val req = DeleteTransformsRequest(listOf(id))

        val out = BytesStreamOutput().apply { req.writeTo(this) }
        val streamedReq = DeleteTransformsRequest(buildStreamInputForTransforms(out))
        assertEquals(listOf(id), streamedReq.ids)
    }

    fun `test delete multiple transform request`() {
        val ids = mutableListOf("some_id", "some_other_id")
        val req = DeleteTransformsRequest(ids)

        val out = BytesStreamOutput().apply { req.writeTo(this) }
        val streamedReq = DeleteTransformsRequest(buildStreamInputForTransforms(out))
        assertEquals(ids, streamedReq.ids)
    }

    fun `test index transform post request`() {
>>>>>>> 44de6a4f
        val transform = randomTransform().copy(seqNo = SequenceNumbers.UNASSIGNED_SEQ_NO, primaryTerm = SequenceNumbers.UNASSIGNED_PRIMARY_TERM)
        val req = IndexTransformRequest(
                transform = transform,
                refreshPolicy = WriteRequest.RefreshPolicy.IMMEDIATE
        ).index(INDEX_MANAGEMENT_INDEX)

        val out = BytesStreamOutput().apply { req.writeTo(this) }
        val streamedReq = IndexTransformRequest(buildStreamInputForTransforms(out))
        assertEquals(transform, streamedReq.transform)
        assertEquals(transform.seqNo, streamedReq.ifSeqNo())
        assertEquals(transform.primaryTerm, streamedReq.ifPrimaryTerm())
        assertEquals(WriteRequest.RefreshPolicy.IMMEDIATE, streamedReq.refreshPolicy)
        assertEquals(DocWriteRequest.OpType.CREATE, streamedReq.opType())
    }

    fun `test index transform update request`() {
        val transform = randomTransform().copy(seqNo = 1L, primaryTerm = 2L)
        val req = IndexTransformRequest(
                transform = transform,
                refreshPolicy = WriteRequest.RefreshPolicy.IMMEDIATE
        ).index(INDEX_MANAGEMENT_INDEX)

        val out = BytesStreamOutput().apply { req.writeTo(this) }
        val streamedReq = IndexTransformRequest(buildStreamInputForTransforms(out))
        assertEquals(transform, streamedReq.transform)
        assertEquals(transform.seqNo, streamedReq.ifSeqNo())
        assertEquals(transform.primaryTerm, streamedReq.ifPrimaryTerm())
        assertEquals(WriteRequest.RefreshPolicy.IMMEDIATE, streamedReq.refreshPolicy)
        assertEquals(DocWriteRequest.OpType.INDEX, streamedReq.opType())
    }

    fun `test preview transform request`() {
        val transform = randomTransform()
        val req = PreviewTransformRequest(transform = transform)
        val out = BytesStreamOutput().apply { req.writeTo(this) }
        val streamedReq = PreviewTransformRequest(buildStreamInputForTransforms(out))
        assertEquals(transform, streamedReq.transform)
    }

    fun `test get transform request`() {
        val id = "some_id"
        val srcContext = null
        val preference = "_local"
        val req = GetTransformRequest(id, srcContext, preference)

        val out = BytesStreamOutput().apply { req.writeTo(this) }
        val streamedReq = GetTransformRequest(buildStreamInputForTransforms(out))
        assertEquals(id, streamedReq.id)
        assertEquals(srcContext, streamedReq.srcContext)
        assertEquals(preference, streamedReq.preference)
    }

    fun `test head get transform request`() {
        val id = "some_id"
        val srcContext = FetchSourceContext.DO_NOT_FETCH_SOURCE
        val req = GetTransformRequest(id, srcContext)

        val out = BytesStreamOutput().apply { req.writeTo(this) }
        val streamedReq = GetTransformRequest(buildStreamInputForTransforms(out))
        assertEquals(id, streamedReq.id)
        assertEquals(srcContext, streamedReq.srcContext)
    }

    fun `test get transforms request default`() {
        val req = GetTransformsRequest()

        val out = BytesStreamOutput().apply { req.writeTo(this) }
        val streamedReq = GetTransformsRequest(buildStreamInputForTransforms(out))
        assertEquals("", streamedReq.searchString)
        assertEquals(0, streamedReq.from)
        assertEquals(20, streamedReq.size)
        assertEquals("${Transform.TRANSFORM_TYPE}.${Transform.TRANSFORM_ID_FIELD}.keyword", streamedReq.sortField)
        assertEquals("asc", streamedReq.sortDirection)
    }

    fun `test get transforms request`() {
        val req = GetTransformsRequest("searching", 10, 50, "sorted", "desc")

        val out = BytesStreamOutput().apply { req.writeTo(this) }
        val streamedReq = GetTransformsRequest(buildStreamInputForTransforms(out))
        assertEquals("searching", streamedReq.searchString)
        assertEquals(10, streamedReq.from)
        assertEquals(50, streamedReq.size)
        assertEquals("sorted", streamedReq.sortField)
        assertEquals("desc", streamedReq.sortDirection)
    }

    fun `test empty ids delete transforms request`() {
        val req = DeleteTransformsRequest(listOf())
        val validated = req.validate()
        assertNotNull("Expected validate to produce Exception", validated)
        assertEquals("org.elasticsearch.action.ActionRequestValidationException: Validation Failed: 1: List of ids to delete is empty;", validated.toString())
    }
}<|MERGE_RESOLUTION|>--- conflicted
+++ resolved
@@ -33,9 +33,6 @@
 
 class RequestTests : ESTestCase() {
 
-<<<<<<< HEAD
-    fun `test index transform create request`() {
-=======
     fun `test delete single transform request`() {
         val id = "some_id"
         val req = DeleteTransformsRequest(listOf(id))
@@ -54,8 +51,7 @@
         assertEquals(ids, streamedReq.ids)
     }
 
-    fun `test index transform post request`() {
->>>>>>> 44de6a4f
+    fun `test index transform create request`() {
         val transform = randomTransform().copy(seqNo = SequenceNumbers.UNASSIGNED_SEQ_NO, primaryTerm = SequenceNumbers.UNASSIGNED_PRIMARY_TERM)
         val req = IndexTransformRequest(
                 transform = transform,
