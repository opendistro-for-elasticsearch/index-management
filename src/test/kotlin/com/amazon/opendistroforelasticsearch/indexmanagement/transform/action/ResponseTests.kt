/*
 * Copyright 2021 Amazon.com, Inc. or its affiliates. All Rights Reserved.
 *
 * Licensed under the Apache License, Version 2.0 (the "License").
 * You may not use this file except in compliance with the License.
 * A copy of the License is located at
 *
 * http://www.apache.org/licenses/LICENSE-2.0
 *
 * or in the "license" file accompanying this file. This file is distributed
 * on an "AS IS" BASIS, WITHOUT WARRANTIES OR CONDITIONS OF ANY KIND, either
 * express or implied. See the License for the specific language governing
 * permissions and limitations under the License.
 */

package com.amazon.opendistroforelasticsearch.indexmanagement.transform.action

import com.amazon.opendistroforelasticsearch.indexmanagement.transform.action.get.GetTransformResponse
import com.amazon.opendistroforelasticsearch.indexmanagement.transform.action.get.GetTransformsResponse
import com.amazon.opendistroforelasticsearch.indexmanagement.transform.action.index.IndexTransformResponse
import com.amazon.opendistroforelasticsearch.indexmanagement.transform.action.preview.PreviewTransformResponse
import com.amazon.opendistroforelasticsearch.indexmanagement.transform.buildStreamInputForTransforms
import com.amazon.opendistroforelasticsearch.indexmanagement.transform.randomTransform
import org.elasticsearch.common.io.stream.BytesStreamOutput
import org.elasticsearch.common.io.stream.StreamInput
import org.elasticsearch.rest.RestStatus
import org.elasticsearch.test.ESTestCase
import org.elasticsearch.test.ESTestCase.randomList

class ResponseTests : ESTestCase() {

    fun `test index transform response`() {
        val transform = randomTransform()
        val res = IndexTransformResponse("someid", 1L, 2L, 3L, RestStatus.OK, transform)
        val out = BytesStreamOutput().apply { res.writeTo(this) }
        val streamedRes = IndexTransformResponse(buildStreamInputForTransforms(out))
        assertEquals("someid", streamedRes.id)
        assertEquals(1L, streamedRes.version)
        assertEquals(2L, streamedRes.seqNo)
        assertEquals(3L, streamedRes.primaryTerm)
        assertEquals(RestStatus.OK, streamedRes.status)
        assertEquals(transform, streamedRes.transform)
    }

<<<<<<< HEAD
    fun `test preview transform response`() {
        val documents = listOf(
            mapOf("a" to mapOf<String, Any>("90.0" to 100), "b" to "id1", "c" to 100),
            mapOf("a" to mapOf<String, Any>("90.0" to 50), "b" to "id2", "c" to 20)
        )
        val res = PreviewTransformResponse(documents, RestStatus.OK)
        val out = BytesStreamOutput().apply { res.writeTo(this) }
        val sin = StreamInput.wrap(out.bytes().toBytesRef().bytes)
        val streamedRes = PreviewTransformResponse(sin)
        assertEquals(RestStatus.OK, streamedRes.status)
        assertEquals(documents, streamedRes.documents)
=======
    fun `test get transform response null`() {
        val res = GetTransformResponse("someid", 1L, 2L, 3L, RestStatus.OK, null)
        val out = BytesStreamOutput().apply { res.writeTo(this) }
        val streamedRes = GetTransformResponse(buildStreamInputForTransforms(out))
        assertEquals("someid", streamedRes.id)
        assertEquals(1L, streamedRes.version)
        assertEquals(2L, streamedRes.seqNo)
        assertEquals(3L, streamedRes.primaryTerm)
        assertEquals(RestStatus.OK, streamedRes.status)
        assertEquals(null, streamedRes.transform)
    }

    fun `test get transform response`() {
        val transform = randomTransform()
        val res = GetTransformResponse("someid", 1L, 2L, 3L, RestStatus.OK, transform)
        val out = BytesStreamOutput().apply { res.writeTo(this) }
        val streamedRes = GetTransformResponse(buildStreamInputForTransforms(out))
        assertEquals("someid", streamedRes.id)
        assertEquals(1L, streamedRes.version)
        assertEquals(2L, streamedRes.seqNo)
        assertEquals(3L, streamedRes.primaryTerm)
        assertEquals(RestStatus.OK, streamedRes.status)
        assertEquals(transform, streamedRes.transform)
    }

    fun `test get transforms response`() {
        val transforms = randomList(1, 15) { randomTransform() }

        val res = GetTransformsResponse(transforms, transforms.size, RestStatus.OK)
        val out = BytesStreamOutput().apply { res.writeTo(this) }
        val streamedRes = GetTransformsResponse(buildStreamInputForTransforms(out))

        assertEquals(transforms.size, streamedRes.totalTransforms)
        assertEquals(transforms.size, streamedRes.transforms.size)
        assertEquals(RestStatus.OK, streamedRes.status)
        for (i in 0 until transforms.size) {
            assertEquals(transforms[i], streamedRes.transforms[i])
        }
>>>>>>> f94700fb
    }
}<|MERGE_RESOLUTION|>--- conflicted
+++ resolved
@@ -42,7 +42,6 @@
         assertEquals(transform, streamedRes.transform)
     }
 
-<<<<<<< HEAD
     fun `test preview transform response`() {
         val documents = listOf(
             mapOf("a" to mapOf<String, Any>("90.0" to 100), "b" to "id1", "c" to 100),
@@ -54,7 +53,8 @@
         val streamedRes = PreviewTransformResponse(sin)
         assertEquals(RestStatus.OK, streamedRes.status)
         assertEquals(documents, streamedRes.documents)
-=======
+    }
+
     fun `test get transform response null`() {
         val res = GetTransformResponse("someid", 1L, 2L, 3L, RestStatus.OK, null)
         val out = BytesStreamOutput().apply { res.writeTo(this) }
@@ -93,6 +93,5 @@
         for (i in 0 until transforms.size) {
             assertEquals(transforms[i], streamedRes.transforms[i])
         }
->>>>>>> f94700fb
     }
 }