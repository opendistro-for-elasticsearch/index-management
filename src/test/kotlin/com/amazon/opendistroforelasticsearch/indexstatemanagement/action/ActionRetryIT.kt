--- conflicted
+++ resolved
@@ -95,15 +95,6 @@
         // Fourth execution is to fail the step third time and finally fail the action.
         updateManagedIndexConfigStartTime(managedIndexConfig, Instant.now().minusSeconds(58).toEpochMilli())
 
-<<<<<<< HEAD
-        val response: Response = waitFor {
-            val response = client().makeRequest(RestRequest.Method.GET.toString(), "${RestExplainAction.EXPLAIN_BASE_URI}/$indexName")
-            assertEquals("Unexpected RestStatus", RestStatus.OK, response.restStatus())
-            response
-        }
-
-=======
->>>>>>> cd5e8f0b
         // At this point we should see in the explain API the action has failed with correct number of consumed retries.
         val expectedInfoString = mapOf("message" to "There is no valid rollover_alias=null set on $indexName").toString()
         assertPredicatesOnMetaData(
@@ -174,15 +165,6 @@
         // Fourth execution should not run job since we have the retry backoff.
         updateManagedIndexConfigStartTime(managedIndexConfig, Instant.now().minusSeconds(58).toEpochMilli())
 
-<<<<<<< HEAD
-        val response: Response = waitFor {
-            val response = client().makeRequest(RestRequest.Method.GET.toString(), "${RestExplainAction.EXPLAIN_BASE_URI}/$indexName")
-            assertEquals("Unexpected RestStatus", RestStatus.OK, response.restStatus())
-            response
-        }
-
-=======
->>>>>>> cd5e8f0b
         // even if we ran couple times we should have backed off and only retried once.
         val expectedInfoString = mapOf("message" to "There is no valid rollover_alias=null set on $indexName").toString()
         assertPredicatesOnMetaData(
