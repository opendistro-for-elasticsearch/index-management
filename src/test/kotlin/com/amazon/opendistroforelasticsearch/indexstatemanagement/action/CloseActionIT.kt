--- conflicted
+++ resolved
@@ -29,13 +29,8 @@
     private val testIndexName = javaClass.simpleName.toLowerCase(Locale.ROOT)
 
     fun `test basic`() {
-<<<<<<< HEAD
         val indexName = "${testIndexName}_index_1"
         val policyID = "${testIndexName}_testPolicyName_1"
-=======
-        val indexName = "${testIndexName}_index1"
-        val policyID = "${testIndexName}_testPolicyName1"
->>>>>>> bc0b430e
         val actionConfig = CloseActionConfig(0)
         val states = listOf(
             State("CloseState", listOf(actionConfig), listOf())
@@ -73,13 +68,8 @@
     }
 
     fun `test already closed index`() {
-<<<<<<< HEAD
         val indexName = "${testIndexName}_index_2"
         val policyID = "${testIndexName}_testPolicyName_2"
-=======
-        val indexName = "${testIndexName}_index2"
-        val policyID = "${testIndexName}_testPolicyName2"
->>>>>>> bc0b430e
         val actionConfig = CloseActionConfig(0)
         val states = listOf(
             State("CloseState", listOf(actionConfig), listOf())
